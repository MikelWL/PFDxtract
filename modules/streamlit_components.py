import pandas as pd
import logging
import time
import os
import re
import io
import zipfile
import random
import string
import math
from datetime import datetime
from typing import Dict, List, Optional
from openpyxl.utils import get_column_letter
import pytz
import plotly.express as px
from sklearn.decomposition import LatentDirichletAllocation
import json
import plotly.graph_objects as go
import networkx as nx
import numpy as np
import streamlit as st
from pyvis.network import Network
import streamlit.components.v1 as components
import zipfile
import fitz
import os
import uuid
import logging
# Import our modules
from .core_utils import (
    process_scraped_data, 
    clean_text_for_modeling, 
    export_topic_results,
    export_to_excel,
    filter_by_categories,
    save_dashboard_images_as_zip
)
from .web_scraping import (
    get_pfd_categories,
    scrape_pfd_reports,
    get_total_pages,
    construct_search_url,
    get_report_content
)
from .vectorizer_models import get_vectorizer
from .bert_analysis import BERTResultsAnalyzer, ThemeAnalyzer
from .visualization import (
    plot_category_distribution,
    plot_coroner_areas,
    plot_timeline,
    plot_monthly_distribution,
    plot_yearly_comparison,
    display_topic_network,
    improved_truncate_text,
    analyze_data_quality
)
from .file_prep import ( 
    render_filter_data_tab,
    show_export_options
)


# Add this to your initialize_session_state function
def initialize_session_state():
    """Initialize all required session state variables"""
    # Check if we need to perform first-time initialization
    if "initialized" not in st.session_state:
        # Clear all existing session state
        for key in list(st.session_state.keys()):
            del st.session_state[key]
            
        # Set new session state variables
        st.session_state.initialized = True
        st.session_state.data_source = None
        st.session_state.current_data = None
        st.session_state.scraped_data = None
        st.session_state.uploaded_data = None
        st.session_state.topic_model = None
        st.session_state.cleanup_done = False
        st.session_state.last_scrape_time = None
        st.session_state.last_upload_time = None
        st.session_state.reset_counter = 0  # Add this counter for file uploader resets
        
        # BERT-related session state variables
        st.session_state.bert_results = {}
        st.session_state.bert_initialized = False
        st.session_state.bert_merged_data = None
        
        # Analysis filters
        st.session_state.analysis_filters = {
            "date_range": None,
            "selected_categories": None,
            "selected_areas": None,
        }
        
        # Topic model settings
        st.session_state.topic_model_settings = {
            "num_topics": 5,
            "max_features": 1000,
            "similarity_threshold": 0.3,
        }
    
    # Perform PDF cleanup if not done
    if not st.session_state.get("cleanup_done", False):
        try:
            pdf_dir = "outputs"
            os.makedirs(pdf_dir, exist_ok=True)
            current_time = time.time()
            cleanup_count = 0
            
            for file in os.listdir(pdf_dir):
                file_path = os.path.join(pdf_dir, file)
                try:
                    if os.path.isfile(file_path):
                        if os.stat(file_path).st_mtime < current_time - 86400:
                            os.remove(file_path)
                            cleanup_count += 1
                except Exception as e:
                    logging.warning(f"Error cleaning up file {file_path}: {e}")
                    continue
                    
            if cleanup_count > 0:
                logging.info(f"Cleaned up {cleanup_count} old PDF files")
        except Exception as e:
            logging.error(f"Error during PDF cleanup: {e}")
        finally:
            st.session_state.cleanup_done = True
            
            
def initialize_session_state2():
    """Initialize all required session state variables"""
    # Initialize basic state variables if they don't exist
    if not hasattr(st.session_state, "initialized"):
        # Clear all existing session state
        for key in list(st.session_state.keys()):
            del st.session_state[key]

        # Set new session state variables
        st.session_state.data_source = None
        st.session_state.current_data = None
        st.session_state.scraped_data = None
        st.session_state.uploaded_data = None
        st.session_state.topic_model = None
        st.session_state.cleanup_done = False
        st.session_state.last_scrape_time = None
        st.session_state.last_upload_time = None
        st.session_state.analysis_filters = {
            "date_range": None,
            "selected_categories": None,
            "selected_areas": None,
        }
        st.session_state.topic_model_settings = {
            "num_topics": 5,
            "max_features": 1000,
            "similarity_threshold": 0.3,
        }
        st.session_state.initialized = True

    # Perform PDF cleanup if not done
    if not st.session_state.cleanup_done:
        try:
            pdf_dir = "outputs"
            os.makedirs(pdf_dir, exist_ok=True)

            current_time = time.time()
            cleanup_count = 0

            for file in os.listdir(pdf_dir):
                file_path = os.path.join(pdf_dir, file)
                try:
                    if os.path.isfile(file_path):
                        if os.stat(file_path).st_mtime < current_time - 86400:
                            os.remove(file_path)
                            cleanup_count += 1
                except Exception as e:
                    logging.warning(f"Error cleaning up file {file_path}: {e}")
                    continue

            if cleanup_count > 0:
                logging.info(f"Cleaned up {cleanup_count} old PDF files")
        except Exception as e:
            logging.error(f"Error during PDF cleanup: {e}")
        finally:
            st.session_state.cleanup_done = True
            
def check_app_password():
    """Check if user has entered the correct password to access the app"""
    # Initialize session state for authentication
    if "authenticated" not in st.session_state:
        st.session_state.authenticated = False
    
    # If already authenticated, continue
    if st.session_state.authenticated:
        return True
    
    # Otherwise show login screen
    st.title("UK Judiciary PFD Reports Analysis")
    st.markdown("### Authentication Required")
    st.markdown("Please enter the password to access the application.")

    

    # Password input as a form to accept enter key - Jamie L
    with st.form("login_form"):
        password = st.text_input("Password", type="password")
        if st.form_submit_button("Login"):
            if password == st.secrets.get("app_password"):
                st.session_state.authenticated = True
                st.success("Login successful!")
                st.rerun()
                return True
            else:
                st.error("Incorrect password. Please try again.")
                return False
    
    # Old code for password input - Jamie L
    # # Submit button
    # if st.button("Login"):
    #     # Get correct password from secrets.toml
    #     correct_password = "amazing2"
        
    #     if password == correct_password:
    #         st.session_state.authenticated = True
    #         st.success("Login successful!")
    #         st.rerun()
    #         return True
    #     else:
    #         st.error("Incorrect password. Please try again.")
    #         return False
    
    return False

def render_footer():
    """Render footer with timestamp in UK time (GMT/BST)."""
    # Get file modification time (UTC by default on Streamlit Cloud)
    file_path = os.path.abspath(__file__)
    last_modified_timestamp = os.path.getmtime(file_path)
    last_modified_datetime_utc = datetime.fromtimestamp(last_modified_timestamp, tz=pytz.utc)
    
    # Convert to UK time (handles GMT/BST automatically)
    uk_tz = pytz.timezone("Europe/London")
    last_modified_datetime_uk = last_modified_datetime_utc.replace(tzinfo=pytz.utc).astimezone(uk_tz)
    formatted_time = last_modified_datetime_uk.strftime("%d %B %Y %H:%M (UK Time)")

    # Display footer
    st.markdown("---")
    st.markdown(
        f"""<div style='text-align: center'>
        <p>Built with Streamlit • Data Source: UK Judiciary • Copyright © 2025 Loughborough University • Developer: Georgina Cosma • 
        Contact: g.cosma@lboro.ac.uk • All rights reserved. Last update:{formatted_time}</p>
        </div>""",
        unsafe_allow_html=True,
    )

def validate_data_state():
    """Validate current data state"""
    return (st.session_state.get("current_data") is not None and 
            len(st.session_state.current_data) > 0)

def handle_no_data_state(tab_type: str):
    """Handle when no data is available"""
    st.warning("No data available. Please complete previous steps first.")
    
    if tab_type == "analysis":
        st.info("To analyze data, you need to either:")
        st.markdown("- Scrape reports using the 'Scrape Reports' tab")
        st.markdown("- Upload existing data using the file uploader below")
        
        # Add file upload option
        uploaded_file = st.file_uploader(
            "Upload CSV or Excel file", 
            type=['csv', 'xlsx'],
            help="Upload previously exported data"
        )
        
        if uploaded_file is not None:
            try:
                if uploaded_file.name.endswith('.csv'):
                    data = pd.read_csv(uploaded_file)
                else:
                    data = pd.read_excel(uploaded_file)
                
                # Process uploaded data
                data = process_scraped_data(data)
                st.success("File uploaded and processed successfully!")
                
                # Update session state
                st.session_state.uploaded_data = data.copy()
                st.session_state.data_source = 'uploaded'
                st.session_state.current_data = data.copy()
                
                # Trigger rerun to show data
                st.rerun()
            
            except Exception as e:
                st.error(f"Error uploading file: {str(e)}")
                logging.error(f"File upload error: {e}", exc_info=True)

def handle_error(error):
    """Handle application errors gracefully"""
    st.error("An unexpected error occurred")
    with st.expander("Error Details"):
        st.code(str(error))
    logging.error(f"Application error: {error}", exc_info=True)

logging.basicConfig(level=logging.INFO)

def slugify(text):
    text = text.lower()
    text = re.sub(r'[^\w\s-]', '', text)          
    text = re.sub(r'[\s_]+', '-', text)           
    text = re.sub(r'-{2,}', '-', text)            
    return text.strip('-')

def process_uploaded_pfd(uploaded_file):
    # Generate a temporary filename
    temp_filename = f"temp_{uuid.uuid4().hex}.pdf"
    
    # Save the uploaded file temporarily
    with open(temp_filename, "wb") as f:
        f.write(uploaded_file.read())

    # Open the PDF and extract text
    doc = fitz.open(temp_filename)
    full_text = ""
    for page in doc:
        full_text += page.get_text()

    # Determine the PDF type based on content
    pdf_type = "Response" if "response to" in full_text.lower() else "Report"
    print("Type of uploaded_file.name:", type(uploaded_file.name))

    title = uploaded_file.name.replace(".pdf","")
    case_id_match = re.search(r"\d{4}-\d{4}", title)
    case_id = case_id_match.group(0) if case_id_match else None

    if case_id:
        name_part= title.split("-Prevention")[0]
        slug = slugify(name_part)
        judiciary_url = f"https://www.judiciary.uk/prevention-of-future-death-reports/{slug}-prevention-of-future-deaths-report/"
    else:
        judiciary_url = "Manual upload no link found"
    # Build the result dictionary
    reports = []
    web_content = get_report_content(judiciary_url)
    if web_content:
        report = {
            "Title": title,
            "URL": judiciary_url,
            "Content": web_content["content"],
        }

        # Add PDF details with type classification
        for i, (name, content, path, pdf_type) in enumerate(
            zip(
                web_content["pdf_names"],
                web_content["pdf_contents"],
                web_content["pdf_paths"],
                web_content["pdf_types"],
            ),
            1,
        ):
            report[f"PDF_{i}_Name"] = name
            report[f"PDF_{i}_Content"] = content
            report[f"PDF_{i}_Path"] = path
            report[f"PDF_{i}_Type"] = pdf_type
        reports.append(report)
    if reports:
        logging.info("Process Successfull")
    else:
        logging.warning("could not fetch content from constructed url")
    return reports[0]

def upload_PFD_reports():
    # At top of upload_PFD_reports
    if "file_uploader_key" not in st.session_state:
        st.session_state.file_uploader_key = 0

    if "uploaded_reports_files" not in st.session_state:
        st.session_state.uploaded_reports_files = []
    if "just_uploaded_filename" not in st.session_state:
        st.session_state.just_uploaded_filename = None
    if "processed" not in st.session_state:
        st.session_state.processed = False
    if "current_data" not in st.session_state:
        st.session_state.current_data = None
    if "upload_message" not in st.session_state:
        st.session_state.upload_message = []
    if "show_clear_success" not in st.session_state:
        st.session_state.show_clear_success = False
    

    uploaded_reports = st.file_uploader("Upload PFD reports", type="pdf",accept_multiple_files=True, key=st.session_state.file_uploader_key)

<<<<<<< HEAD
    if uploaded_reports is not None:
        for uploaded_report in uploaded_reports:
=======
    # Show clear success message if flag is set
    if st.session_state.show_clear_success:
        st.success("Cleared all uploaded reports.")
        st.session_state.show_clear_success = False

    if uploaded_report is not None:
        if uploaded_report.name != st.session_state.just_uploaded_filename:
>>>>>>> 0c5f3b8f
            already_uploaded = any(
                f.name == uploaded_report.name
                for f in st.session_state.uploaded_reports_files
            )
            if not already_uploaded:
                st.session_state.uploaded_reports_files.append(uploaded_report)
                st.session_state.just_uploaded_filename = uploaded_report.name
                st.session_state.upload_message.append(f"{uploaded_report.name} uploaded.")
            else:
                st.warning(f"'{uploaded_report.name}' has already been uploaded.")


    # # Show uploaded reports
    # for msg in st.session_state.upload_message:
    #     st.success(msg)
    if st.session_state.uploaded_reports_files:
        if st.session_state.upload_message:
            st.markdown("### Upload Summary")
            for msg in st.session_state.upload_message:
                st.success(msg)
        col1, col2 = st.columns(2)
        # Clear button
        with col1:
            if st.button("Clear all uploaded reports"):
                st.session_state.uploaded_reports_files = []
                #st.session_state.uploaded_reports_data = []
                st.session_state.current_data = None
                st.session_state.processed = False
                st.session_state.upload_message = []  # Reset upload message
                st.session_state.just_uploaded_filename = None                
                st.session_state.file_uploader_key += 1 # to clear the uploader 
                st.session_state.show_clear_success = True  # Set flag to show message after rerun
                st.rerun()
                              
        with col2:
            if st.button("Process uploaded reports"):
                if len(st.session_state.uploaded_reports_files) < 5:
                    st.warning("Please upload at least 5 reports to proceed.")
                else:
                    st.success("Processing uploaded reports...")
                    all_uploaded_reports = []
                    for file in st.session_state.uploaded_reports_files:
                        report_data = process_uploaded_pfd(file)
                        if report_data:
                            all_uploaded_reports.append(report_data)
                        else:
                            st.error("Failed to process the uploaded report.")
                    if all_uploaded_reports:
                        df = pd.DataFrame(all_uploaded_reports)
                        df = process_scraped_data(df)
                        df.index = range(1, len(df) + 1)
                        st.session_state.current_data = df
                        st.session_state.data_source = "uploaded"
                        st.session_state.processed = True

        # if st.session_state.upload_message:
        #     st.markdown("### Upload Summary")
        #     for msg in st.session_state.upload_message:
        #         st.success(msg)
         
    if st.session_state.get("processed") and st.session_state.current_data is not None:
        st.markdown("### Processed Data Ready")
        st.dataframe(st.session_state.current_data)
        show_export_options(st.session_state.current_data, prefix="uploaded")
        st.session_state.upload_message = []  # Reset upload message

    





def render_scraping_tab():
    """Render the scraping tab with batch saving options and date filters"""
    

    # Initialize default values if not in session state
    if "init_done" not in st.session_state:
        st.session_state.init_done = True
        st.session_state["search_keyword_default"] = ""
        st.session_state["category_default"] = ""
        st.session_state["order_default"] = "relevance"
        st.session_state["start_page_default"] = 1
        st.session_state["end_page_default"] = None
        st.session_state["auto_save_batches_default"] = True
        st.session_state["batch_size_default"] = 5

    if "scraped_data" in st.session_state and st.session_state.scraped_data is not None:
        st.success(f"Found {len(st.session_state.scraped_data)} reports")

        st.subheader("Results")
        st.dataframe(
            st.session_state.scraped_data,
            column_config={
                "URL": st.column_config.LinkColumn("Report Link"),
                "date_of_report": st.column_config.DateColumn(
                    "Date of Report", format="DD/MM/YYYY"
                ),
                "categories": st.column_config.ListColumn("Categories"),
            },
            hide_index=True,
        )

        show_export_options(st.session_state.scraped_data, "scraped")

    # Create the search form with page range selection and batch options
    with st.form("scraping_form"):
        # Create rows for the main search criteria
        row1_col1, row1_col2 = st.columns(2)
        row2_col1, row2_col2 = st.columns(2)

        # First row - Main search criteria
        with row1_col1:
            search_keyword = st.text_input(
                "Search keywords:",
                value=st.session_state.get("search_keyword_default", ""),
                key="search_keyword",
                help="Do not leave empty, use 'report' or another search term",
            )

        with row1_col2:
            category = st.selectbox(
                "PFD Report type:",
                [""] + get_pfd_categories(),
                index=0,
                key="category",
                format_func=lambda x: x if x else "Select element",
            )

        # Second row - Sort by
        with row2_col1:
            order = st.selectbox(
                "Sort by:",
                ["relevance", "desc", "asc"],
                index=0,
                key="order",
                format_func=lambda x: {
                    "relevance": "Relevance",
                    "desc": "Newest first",
                    "asc": "Oldest first",
                }[x],
            )
            
        # Date filter section
        st.markdown("### Filter search")
        
        # Published on or after
        st.markdown("**Published on or after**")
        st.markdown("For example, 27 3 2007")
        after_day_col, after_month_col, after_year_col = st.columns(3)
        
        with after_day_col:
            after_day = st.number_input(
                "Day",
                min_value=0,
                max_value=31,
                value=0,
                key="after_day"
            )
        
        with after_month_col:
            after_month = st.number_input(
                "Month",
                min_value=0,
                max_value=12,
                value=0,
                key="after_month"
            )
        
        with after_year_col:
            after_year = st.number_input(
                "Year",
                min_value=0,
                max_value=2025,
                value=0,
                key="after_year"
            )
        
        # Published on or before
        st.markdown("**Published on or before**")
        st.markdown("For example, 27 3 2007")
        before_day_col, before_month_col, before_year_col = st.columns(3)
        
        with before_day_col:
            before_day = st.number_input(
                "Day",
                min_value=0,
                max_value=31,
                value=0,
                key="before_day"
            )
        
        with before_month_col:
            before_month = st.number_input(
                "Month",
                min_value=0,
                max_value=12,
                value=0,
                key="before_month"
            )
        
        with before_year_col:
            before_year = st.number_input(
                "Year",
                min_value=0,
                max_value=2025,
                value=0,
                key="before_year"
            )

        # Create date filter strings for preview
        after_date = None
        if after_day > 0 and after_month > 0 and after_year > 0:
            after_date = f"{after_day}-{after_month}-{after_year}"
            
        before_date = None
        if before_day > 0 and before_month > 0 and before_year > 0:
            before_date = f"{before_day}-{before_month}-{before_year}"

        # Display preview results count with date filters
        if search_keyword or category or after_date or before_date:
            base_url = "https://www.judiciary.uk/"

            # Prepare category slug
            category_slug = None
            if category:
                category_slug = (
                    category.lower()
                    .replace(" ", "-")
                    .replace("&", "and")
                    .replace("--", "-")
                    .strip("-")
                )

            # Create preview URL with date filters
            preview_url = construct_search_url(
                base_url=base_url,
                keyword=search_keyword,
                category=category,
                category_slug=category_slug,
                after_date=after_date,
                before_date=before_date,
            )

            try:
                with st.spinner("Checking total pages..."):
                    total_pages, total_results = get_total_pages(preview_url)
                    if total_pages > 0:
                        st.info(
                            f"After filtering, this search has {total_pages} pages with {total_results} results"
                        )
                        st.session_state["total_pages_preview"] = total_pages
                    else:
                        st.warning("No results found for this search with the current filters")
                        st.session_state["total_pages_preview"] = 0
            except Exception as e:
                st.error(f"Error checking pages: {str(e)}")
                st.session_state["total_pages_preview"] = 0
        else:
            st.session_state["total_pages_preview"] = 0
            
        # Page settings AFTER filter search
        row3_col1, row3_col2 = st.columns(2)
        row4_col1, row4_col2 = st.columns(2)
        
        # Page range row - MOVED to after filter search
        with row3_col1:
            start_page = st.number_input(
                "Start page:",
                min_value=1,
                value=st.session_state.get("start_page_default", 1),
                key="start_page",
                help="First page to scrape (minimum 1)",
            )

        with row3_col2:
            end_page = st.number_input(
                "End page (Optimal: 10 pages per extraction):",
                min_value=0,
                value=st.session_state.get("end_page_default", 0),
                key="end_page",
                help="Last page to scrape (0 for all pages)",
            )

        # Batch options row - MOVED to after filter search
        with row4_col1:
            auto_save_batches = st.checkbox(
                "Auto-save batches",
                value=st.session_state.get("auto_save_batches_default", True),
                key="auto_save_batches",
                help="Automatically save results in batches as they are scraped",
            )


        with row4_col2:
            batch_size = st.number_input(
                "Pages per batch: (ideally set to 5)",
                min_value=1,
                max_value=10,
                value=st.session_state.get("batch_size_default", 5),
                key="batch_size",
                help="Number of pages to process before saving a batch",
            )
        row5_col1, row5_col2 = st.columns(2)
        # with row5_col1:
        #     # Initialize if it doesn't exist yet
        #     if "include_uploaded" not in st.session_state:
        #         st.session_state.include_uploaded = False

        #     # Bind the checkbox directly to the session state key
        #     st.checkbox("Include uploaded report(s) in analysis", 
        #                 key="include_uploaded", 
        #                 help="Include your uploaded PFD reports")

        # Action buttons in a row
        button_col1, button_col2 = st.columns(2)
        with button_col1:
            submitted = st.form_submit_button("Search Reports")
        with button_col2:
            stop_scraping = st.form_submit_button("Stop Scraping")

        
    # Handle stop scraping
    if stop_scraping:
        st.session_state.stop_scraping = True
        st.warning("Scraping will be stopped after the current page completes...")
        return

    if submitted:
        try:
            # Store search parameters in session state
            st.session_state.last_search_params = {
                "keyword": search_keyword,
                "category": category,
                "order": order,
                "start_page": start_page,
                "end_page": end_page,
                "auto_save_batches": auto_save_batches,
                "batch_size": batch_size,
                "after_day": after_day,
                "after_month": after_month,
                "after_year": after_year,
                "before_day": before_day,
                "before_month": before_month,
                "before_year": before_year,
            }

            # Initialize stop_scraping flag
            st.session_state.stop_scraping = False

            # Convert end_page=0 to None (all pages)
            end_page_val = None if end_page == 0 else end_page
            
            # Create date filter strings
            after_date = None
            if after_day > 0 and after_month > 0 and after_year > 0:
                after_date = f"{after_day}-{after_month}-{after_year}"
                
            before_date = None
            if before_day > 0 and before_month > 0 and before_year > 0:
                before_date = f"{before_day}-{before_month}-{before_year}"

            # Perform scraping with batch options and date filters
            reports = scrape_pfd_reports(
                keyword=search_keyword,
                category=category if category else None,
                order=order,
                start_page=start_page,
                end_page=end_page_val,
                auto_save_batches=auto_save_batches,
                batch_size=batch_size,
                after_date=after_date,
                before_date=before_date,
            )

            if reports:
                # Process the data
                # if st.session_state.get("include_uploaded") and st.session_state.get("uploaded_reports_data"):
                #     print("HELLO INSIDE STATEMENT")
                #     uploaded = st.session_state.get("uploaded_reports_data", [])
                #     if uploaded:
                #         st.success("Uploaded reports retrieved")
                #         reports.extend(uploaded)
                df = pd.DataFrame(reports)
                df = process_scraped_data(df)

                # Store in session state
                st.session_state.scraped_data = df
                st.session_state.data_source = "scraped"
                st.session_state.current_data = df

                # Trigger a rerun to refresh the page
                st.rerun()
            else:
                st.warning("No reports found matching your search criteria")

        except Exception as e:
            st.error(f"An error occurred: {e}")
            logging.error(f"Scraping error: {e}")
            return False


def render_bert_file_merger():
    """Render the BERT file merger tab in the Streamlit app with custom initialization."""
    # Create an instance of the analyzer
    analyzer = BERTResultsAnalyzer()
    
    # Add tabs for Merger and Filter functionality
    merger_tab, filter_tab = st.tabs(["Merge & Process Files", "Filter & Explore Data"])
    
    with merger_tab:
        # Skip the standard render_analyzer_ui and call the file upload directly
        analyzer._render_multiple_file_upload()
    
    with filter_tab:
        render_filter_data_tab()

def render_bert_analysis_tab(data: pd.DataFrame = None):
    """Modified render_bert_analysis_tab function to include framework selection and custom framework upload"""
    
    # Ensure the bert_results dictionary exists in session state
    if "bert_results" not in st.session_state:
        st.session_state.bert_results = {}
    
    # Track if BERT model is initialized
    if "bert_initialized" not in st.session_state:
        st.session_state.bert_initialized = False
    
    # Initialize custom frameworks dictionary if not present
    if "custom_frameworks" not in st.session_state:
        st.session_state.custom_frameworks = {}
        
    # Safer initialization with validation
    if "selected_frameworks" not in st.session_state:
        # Only include frameworks that actually exist
        default_frameworks = ["I-SIRch", "House of Commons", "Extended Analysis"]
        st.session_state.selected_frameworks = default_frameworks
    else:
        # Validate existing selections against available options
        available_frameworks = ["I-SIRch", "House of Commons", "Extended Analysis"] + list(st.session_state.get("custom_frameworks", {}).keys())
        st.session_state.selected_frameworks = [f for f in st.session_state.selected_frameworks if f in available_frameworks]

    # File upload section
    st.subheader("Upload Data")
    reset_counter = st.session_state.get("reset_counter", 0)
    uploaded_file = st.file_uploader(
        "Upload CSV or Excel file for BERT Analysis",
        type=["csv", "xlsx"],
        help="Upload a file with reports for theme analysis",
        key="bert_file_uploader",
    )

    # If a file is uploaded, process it
    if uploaded_file is not None:
        try:
            if uploaded_file.name.endswith(".csv"):
                uploaded_data = pd.read_csv(uploaded_file)
            else:
                uploaded_data = pd.read_excel(uploaded_file)

            # Process the uploaded data
            uploaded_data = process_scraped_data(uploaded_data)

            # Update the data reference
            data = uploaded_data

            st.success("File uploaded and processed successfully!")
                
        except Exception as e:
            st.error(f"Error uploading file: {str(e)}")
            return

    # Check if data is available
    if data is None or len(data) == 0:
        st.warning(
            "No data available. Please upload a file or ensure existing data is loaded."
        )
        return

    # Framework selection section
    st.subheader("Select Frameworks")
    
    # Create columns for the framework selection and custom framework upload
    frame_col1, frame_col2 = st.columns([2, 1])
    
    with frame_col1:
        # Get all available framework options
        available_frameworks = ["I-SIRch", "House of Commons", "Extended Analysis"]
        if "custom_frameworks" in st.session_state:
            available_frameworks.extend(list(st.session_state.custom_frameworks.keys()))
        
        # Predefined framework selection - use a unique key
        st.session_state.selected_frameworks = st.multiselect(
            "Choose Frameworks to Use",
            options=available_frameworks,
            default=st.session_state.selected_frameworks,
            help="Select which conceptual frameworks to use for theme analysis",
            key=f"framework_select_{reset_counter}"
        )
    
    with frame_col2:
        # Custom framework upload
        custom_framework_file = st.file_uploader(
            "Upload Custom Framework",
            type=["json", "txt"],
            help="Upload a JSON file containing custom framework definitions",
            key=f"custom_framework_uploader_{reset_counter}"
        )
        
        if custom_framework_file is not None:
            try:
                # Read framework definition
                custom_framework_content = custom_framework_file.read().decode("utf-8")
                custom_framework_data = json.loads(custom_framework_content)
                
                # Validate framework structure
                if isinstance(custom_framework_data, list) and all(isinstance(item, dict) and "name" in item and "keywords" in item for item in custom_framework_data):
                    # Framework name input
                    custom_framework_name = st.text_input(
                        "Custom Framework Name", 
                        f"Custom Framework {len(st.session_state.custom_frameworks) + 1}",
                        key=f"custom_framework_name_{reset_counter}"
                    )
                    
                    # Add button for the custom framework
                    if st.button("Add Custom Framework", key=f"add_custom_framework_{reset_counter}"):
                        # Check if name already exists
                        if custom_framework_name in st.session_state.custom_frameworks:
                            st.warning(f"A framework with the name '{custom_framework_name}' already exists. Please choose a different name.")
                        else:
                            # Add to session state
                            st.session_state.custom_frameworks[custom_framework_name] = custom_framework_data
                            
                            # Add to selected frameworks if not already there
                            if custom_framework_name not in st.session_state.selected_frameworks:
                                st.session_state.selected_frameworks.append(custom_framework_name)
                            
                            st.success(f"Custom framework '{custom_framework_name}' with {len(custom_framework_data)} themes added successfully")
                            st.rerun()  # Refresh to update UI
                else:
                    st.error("Invalid framework format. Each item must have 'name' and 'keywords' fields.")
            except json.JSONDecodeError:
                st.error("Invalid JSON format. Please check your file.")
            except Exception as e:
                st.error(f"Error processing custom framework: {str(e)}")
                logging.error(f"Custom framework error: {e}", exc_info=True)
    
    # Display currently loaded custom frameworks
    if "custom_frameworks" in st.session_state and st.session_state.custom_frameworks:
        st.subheader("Loaded Custom Frameworks")
        for name, framework in st.session_state.custom_frameworks.items():
            with st.expander(f"{name} ({len(framework)} themes)"):
                # Display the first few themes as an example
                for i, theme in enumerate(framework[:5]):
                    st.markdown(f"**{theme['name']}**: {', '.join(theme['keywords'][:5])}...")
                    if i >= 4 and len(framework) > 5:
                        st.markdown(f"*... and {len(framework) - 5} more themes*")
                        break
                
                # Add option to remove this framework
                if st.button("Remove Framework", key=f"remove_{name}_{reset_counter}"):
                    del st.session_state.custom_frameworks[name]
                    if name in st.session_state.selected_frameworks:
                        st.session_state.selected_frameworks.remove(name)
                    st.success(f"Removed framework '{name}'")
                    st.rerun()  # Refresh to update UI

    # Column selection for analysis
    st.subheader("Select Analysis Column")

    # Find text columns (object/string type)
    text_columns = data.select_dtypes(include=["object"]).columns.tolist()

    # If no text columns found
    if not text_columns:
        st.error("No text columns found in the dataset.")
        return

    # Column selection with dropdown
    content_column = st.selectbox(
        "Choose the column to analyse:",
        options=text_columns,
        index=text_columns.index("Content") if "Content" in text_columns else 0,
        help="Select the column containing the text you want to analyse",
        key="bert_content_column",
    )

    # Filtering options
    st.subheader("Select Documents to Analyse")

    # Option to select all or specific records
    analysis_type = st.radio(
        "Analysis Type",
        ["All Reports", "Selected Reports"],
        horizontal=True,
        key="bert_analysis_type",
    )

    if analysis_type == "Selected Reports":
        # Multi-select for reports
        selected_indices = st.multiselect(
            "Choose specific reports to analyse",
            options=list(range(len(data))),
            format_func=lambda x: f"{data.iloc[x]['Title']} ({data.iloc[x]['date_of_report'].strftime('%d/%m/%Y') if pd.notna(data.iloc[x]['date_of_report']) else 'No date'})",
            key="bert_selected_indices",
        )
        selected_data = data.iloc[selected_indices] if selected_indices else None
    else:
        selected_data = data

    # Analysis parameters
    st.subheader("Analysis Parameters")
    similarity_threshold = st.slider(
        "Similarity Threshold",
        min_value=0.3,
        max_value=0.9,
        value=0.65,
        step=0.05,
        help="Minimum similarity score for theme detection (higher = more strict)",
        key="bert_similarity_threshold",
    )

    # Analysis button
    run_analysis = st.button(
        "Run Analysis", type="primary", key="bert_run_analysis"
    )

    # Run analysis if button is clicked
    if run_analysis:
        with st.spinner("Performing Theme Analysis..."):
            try:
                # Validate data selection
                if selected_data is None or len(selected_data) == 0:
                    st.warning("No documents selected for analysis.")
                    return

                # Initialize the theme analyzer (with loading message in a spinner)
                with st.spinner("Loading annotation model and tokenizer..."):
                    # Initialize the analyzer
                    theme_analyzer = ThemeAnalyzer(
                        model_name="emilyalsentzer/Bio_ClinicalBERT"
                    )
                    
                    # Mark as initialized
                    st.session_state.bert_initialized = True
                
                # Set custom configuration
                theme_analyzer.config[
                    "base_similarity_threshold"
                ] = similarity_threshold
                
                # Filter frameworks based on user selection
                filtered_frameworks = {}
                
                # Add selected built-in frameworks
                for framework in st.session_state.selected_frameworks:
                    if framework == "I-SIRch":
                        filtered_frameworks["I-SIRch"] = theme_analyzer._get_isirch_framework()
                    elif framework == "House of Commons":
                        filtered_frameworks["House of Commons"] = theme_analyzer._get_house_of_commons_themes()
                    elif framework == "Extended Analysis":
                        filtered_frameworks["Extended Analysis"] = theme_analyzer._get_extended_themes()
                    elif framework in st.session_state.custom_frameworks:
                        # Add custom framework
                        filtered_frameworks[framework] = st.session_state.custom_frameworks[framework]
                
                # Set the filtered frameworks
                theme_analyzer.frameworks = filtered_frameworks
                
                # If no frameworks selected, show error
                if not filtered_frameworks:
                    st.error("Please select at least one framework for analysis.")
                    return

                # Use the enhanced create_detailed_results method
                (
                    results_df,
                    highlighted_texts,
                ) = theme_analyzer.create_detailed_results(
                    selected_data, content_column=content_column
                )

                # Save results to session state to ensure persistence
                st.session_state.bert_results["results_df"] = results_df
                st.session_state.bert_results["highlighted_texts"] = highlighted_texts

                st.success(f"Analysis complete using {len(filtered_frameworks)} frameworks!")

            except Exception as e:
                st.error(f"Error during annotation analysis: {str(e)}")
                logging.error(f"Annotation analysis error: {e}", exc_info=True)

    # Display results if they exist
    if "bert_results" in st.session_state and st.session_state.bert_results.get("results_df") is not None:
        results_df = st.session_state.bert_results["results_df"]
        
        # Summary stats
        st.subheader("Results")
        
        # Show framework distribution
        if "Framework" in results_df.columns:
            framework_counts = results_df["Framework"].value_counts()
            
            # Create columns for framework distribution metrics
            framework_cols = st.columns(len(framework_counts))
            
            for i, (framework, count) in enumerate(framework_counts.items()):
                with framework_cols[i]:
                    st.metric(framework, count, help=f"Number of theme identifications from {framework} framework")
        
        st.write(f"Total Theme Identifications: {len(results_df)}")
        
        # Clean up the results DataFrame to display only the essential columns
        display_cols = ["Record ID", "Title", "Framework", "Theme", "Confidence", "Combined Score", "Matched Keywords"]
        
        # Add metadata columns if available
        for col in ["coroner_name", "coroner_area", "year", "date_of_report"]:
            if col in results_df.columns:
                display_cols.append(col)
        
        # Add matched sentences at the end
        if "Matched Sentences" in results_df.columns:
            display_cols.append("Matched Sentences")
        
        # Create the display DataFrame with only existing columns
        valid_cols = [col for col in display_cols if col in results_df.columns]
        clean_df = results_df[valid_cols].copy()
        
        # Display the results table
        st.dataframe(
            clean_df,
            use_container_width=True,
            column_config={
                "Title": st.column_config.TextColumn("Document Title"),
                "Framework": st.column_config.TextColumn("Framework"),
                "Theme": st.column_config.TextColumn("Theme"),
                "Confidence": st.column_config.TextColumn("Confidence"),
                "Combined Score": st.column_config.NumberColumn("Score", format="%.3f"),
                "Matched Keywords": st.column_config.TextColumn("Keywords"),
                "Matched Sentences": st.column_config.TextColumn("Matched Sentences"),
                "coroner_name": st.column_config.TextColumn("Coroner Name"),
                "coroner_area": st.column_config.TextColumn("Coroner Area"),
                "year": st.column_config.NumberColumn("Year"),
                "date_of_report": st.column_config.DateColumn("Date of Report", format="DD/MM/YYYY")
            }
        )
        
        # Add download options
        st.subheader("Export Results")
        
        # Generate timestamp for filenames
        timestamp = datetime.now().strftime("%Y%m%d_%H%M%S")
        
        # Create columns for download buttons
        col1, col2 = st.columns(2)
        
        with col1:
            # Excel download button using the enhanced export_to_excel function
            excel_data = export_to_excel(clean_df)
            st.download_button(
                "📥 Download Results Table",
                data=excel_data,
                file_name=f"annotated_theme_analysis_{timestamp}.xlsx",
                mime="application/vnd.openxmlformats-officedocument.spreadsheetml.sheet",
                key="bert_excel_download",
            )
        
        with col2:
            # Always regenerate HTML report when results are available
            if "results_df" in st.session_state.bert_results and "highlighted_texts" in st.session_state.bert_results:
                # Generate fresh HTML report based on current results
                theme_analyzer = ThemeAnalyzer()
                
                # Set custom frameworks if they exist
                if st.session_state.custom_frameworks:
                    for name, framework in st.session_state.custom_frameworks.items():
                        if name in st.session_state.selected_frameworks:
                            theme_analyzer.frameworks[name] = framework
                
                html_content = theme_analyzer._create_integrated_html_for_pdf(
                    results_df, st.session_state.bert_results["highlighted_texts"]
                )
                html_filename = f"theme_analysis_report_{timestamp}.html"
                
                with open(html_filename, "w", encoding="utf-8") as f:
                    f.write(html_content)
                    
                st.session_state.bert_results["html_filename"] = html_filename
                
                # Provide download button for fresh HTML
                with open(html_filename, "rb") as f:
                    html_data = f.read()
                
                st.download_button(
                    "📄 Download Annotated Reports (HTML)",
                    data=html_data,
                    file_name=os.path.basename(html_filename),
                    mime="text/html",
                    key="bert_html_download",
                )
            else:
                st.warning("HTML report not available")

def render_bert_analysis_tabworking(data: pd.DataFrame = None):
    """Modified render_bert_analysis_tab function to include enhanced metadata in results"""
    
    # Ensure the bert_results dictionary exists in session state
    if "bert_results" not in st.session_state:
        st.session_state.bert_results = {}
    
    # Track if BERT model is initialized
    if "bert_initialized" not in st.session_state:
        st.session_state.bert_initialized = False

    # File upload section
    st.subheader("Upload Data")
    reset_counter = st.session_state.get("reset_counter", 0)
    uploaded_file = st.file_uploader(
        "Upload CSV or Excel file for BERT Analysis",
        type=["csv", "xlsx"],
        help="Upload a file with reports for theme analysis",
        key="bert_file_uploader",
    )

    # If a file is uploaded, process it
    if uploaded_file is not None:
        try:
            if uploaded_file.name.endswith(".csv"):
                uploaded_data = pd.read_csv(uploaded_file)
            else:
                uploaded_data = pd.read_excel(uploaded_file)

            # Process the uploaded data
            uploaded_data = process_scraped_data(uploaded_data)

            # Update the data reference
            data = uploaded_data

            st.success("File uploaded and processed successfully!")
                
        except Exception as e:
            st.error(f"Error uploading file: {str(e)}")
            return

    # Check if data is available
    if data is None or len(data) == 0:
        st.warning(
            "No data available. Please upload a file or ensure existing data is loaded."
        )
        return

    # Column selection for analysis
    st.subheader("Select Analysis Column")

    # Find text columns (object/string type)
    text_columns = data.select_dtypes(include=["object"]).columns.tolist()

    # If no text columns found
    if not text_columns:
        st.error("No text columns found in the dataset.")
        return

    # Column selection with dropdown
    content_column = st.selectbox(
        "Choose the column to analyse:",
        options=text_columns,
        index=text_columns.index("Content") if "Content" in text_columns else 0,
        help="Select the column containing the text you want to analyse",
        key="bert_content_column",
    )

    # Filtering options
    st.subheader("Select Documents to Analyse")

    # Option to select all or specific records
    analysis_type = st.radio(
        "Analysis Type",
        ["All Reports", "Selected Reports"],
        horizontal=True,
        key="bert_analysis_type",
    )

    if analysis_type == "Selected Reports":
        # Multi-select for reports
        selected_indices = st.multiselect(
            "Choose specific reports to analyse",
            options=list(range(len(data))),
            format_func=lambda x: f"{data.iloc[x]['Title']} ({data.iloc[x]['date_of_report'].strftime('%d/%m/%Y') if pd.notna(data.iloc[x]['date_of_report']) else 'No date'})",
            key="bert_selected_indices",
        )
        selected_data = data.iloc[selected_indices] if selected_indices else None
    else:
        selected_data = data

    # Analysis parameters
    st.subheader("Analysis Parameters")
    similarity_threshold = st.slider(
        "Similarity Threshold",
        min_value=0.3,
        max_value=0.9,
        value=0.65,
        step=0.05,
        help="Minimum similarity score for theme detection (higher = more strict)",
        key="bert_similarity_threshold",
    )

    # Analysis button
    run_analysis = st.button(
        "Run Analysis", type="primary", key="bert_run_analysis"
    )

    # Run analysis if button is clicked
    if run_analysis:
        with st.spinner("Performing Theme Analysis..."):
            try:
                # Validate data selection
                if selected_data is None or len(selected_data) == 0:
                    st.warning("No documents selected for analysis.")
                    return

                # Initialize the theme analyzer (with loading message in a spinner)
                with st.spinner("Loading annotation model and tokenizer..."):
                    # Initialize the analyzer
                    theme_analyzer = ThemeAnalyzer(
                        model_name="emilyalsentzer/Bio_ClinicalBERT"
                    )
                    
                    # Mark as initialized
                    st.session_state.bert_initialized = True
                
                # Set custom configuration
                theme_analyzer.config[
                    "base_similarity_threshold"
                ] = similarity_threshold

                # Use the enhanced create_detailed_results method
                (
                    results_df,
                    highlighted_texts,
                ) = theme_analyzer.create_detailed_results(
                    selected_data, content_column=content_column
                )

                # Save results to session state to ensure persistence
                st.session_state.bert_results["results_df"] = results_df
                st.session_state.bert_results["highlighted_texts"] = highlighted_texts

                st.success("Analysis complete!")

            except Exception as e:
                st.error(f"Error during annotation analysis: {str(e)}")
                logging.error(f"Annotation analysis error: {e}", exc_info=True)

    # Display results if they exist
    if "bert_results" in st.session_state and st.session_state.bert_results.get("results_df") is not None:
        results_df = st.session_state.bert_results["results_df"]
        
        # Summary stats
        st.subheader("Results")
        st.write(f"Total Theme Identifications: {len(results_df)}")
        
        # Clean up the results DataFrame to display only the essential columns
        display_cols = ["Record ID", "Title", "Framework", "Theme", "Confidence", "Combined Score", "Matched Keywords"]
        
        # Add metadata columns if available
        for col in ["coroner_name", "coroner_area", "year", "date_of_report"]:
            if col in results_df.columns:
                display_cols.append(col)
        
        # Add matched sentences at the end
        if "Matched Sentences" in results_df.columns:
            display_cols.append("Matched Sentences")
        
        # Create the display DataFrame with only existing columns
        valid_cols = [col for col in display_cols if col in results_df.columns]
        clean_df = results_df[valid_cols].copy()
        
        # Display the results table
        st.dataframe(
            clean_df,
            use_container_width=True,
            column_config={
                "Title": st.column_config.TextColumn("Document Title"),
                "Framework": st.column_config.TextColumn("Framework"),
                "Theme": st.column_config.TextColumn("Theme"),
                "Confidence": st.column_config.TextColumn("Confidence"),
                "Combined Score": st.column_config.NumberColumn("Score", format="%.3f"),
                "Matched Keywords": st.column_config.TextColumn("Keywords"),
                "Matched Sentences": st.column_config.TextColumn("Matched Sentences"),
                "coroner_name": st.column_config.TextColumn("Coroner Name"),
                "coroner_area": st.column_config.TextColumn("Coroner Area"),
                "year": st.column_config.NumberColumn("Year"),
                "date_of_report": st.column_config.DateColumn("Date of Report", format="DD/MM/YYYY")
            }
        )
        
        # Add download options
        st.subheader("Export Results")
        
        # Generate timestamp for filenames
        timestamp = datetime.now().strftime("%Y%m%d_%H%M%S")
        
        # Create columns for download buttons
        col1, col2 = st.columns(2)
        
        with col1:
            # Excel download button using the enhanced export_to_excel function
            excel_data = export_to_excel(clean_df)
            st.download_button(
                "📥 Download Results Table",
                data=excel_data,
                file_name=f"annotated_theme_analysis_{timestamp}.xlsx",
                mime="application/vnd.openxmlformats-officedocument.spreadsheetml.sheet",
                key="bert_excel_download",
            )
        
        with col2:
            # Always regenerate HTML report when results are available
            if "results_df" in st.session_state.bert_results and "highlighted_texts" in st.session_state.bert_results:
                # Generate fresh HTML report based on current results
                theme_analyzer = ThemeAnalyzer()
                html_content = theme_analyzer._create_integrated_html_for_pdf(
                    results_df, st.session_state.bert_results["highlighted_texts"]
                )
                html_filename = f"theme_analysis_report_{timestamp}.html"
                
                with open(html_filename, "w", encoding="utf-8") as f:
                    f.write(html_content)
                    
                st.session_state.bert_results["html_filename"] = html_filename
                
                # Provide download button for fresh HTML
                with open(html_filename, "rb") as f:
                    html_data = f.read()
                
                st.download_button(
                    "📄 Download Annotated Reports (HTML)",
                    data=html_data,
                    file_name=os.path.basename(html_filename),
                    mime="text/html",
                    key="bert_html_download",
                )
            else:
                st.warning("HTML report not available")


def render_theme_analysis_dashboard(data: pd.DataFrame = None):
    """
    Render a comprehensive dashboard for analyzing themes by various metadata fields
    
    Args:
        data: Optional DataFrame containing theme analysis results
    """
    #st.title("Theme Analysis Dashboard")
    
    # Check for existing data in session state
    if data is None:
        if "dashboard_data" in st.session_state:
            data = st.session_state.dashboard_data
    
    # File upload section with persistent state
    upload_key = "theme_analysis_dashboard_uploader"
    uploaded_file = st.file_uploader(
        "Upload CSV or Excel file for Dashboard Analysis",
        type=["csv", "xlsx"],
        key=upload_key
    )
    
    # Process uploaded file
    if uploaded_file is not None:
        try:
            # Load the file based on its type
            if uploaded_file.name.endswith('.csv'):
                data = pd.read_csv(uploaded_file)
            else:
                data = pd.read_excel(uploaded_file)
            
            # Process the data to ensure it's clean
            data = process_scraped_data(data)
            
            # Store in session state
            st.session_state.dashboard_data = data
            
            st.success(f"File uploaded successfully! Found {len(data)} records.")
        except Exception as e:
            st.error(f"Error processing file: {e}")
            return
    
    # If no data is available after upload
    if data is None or len(data) == 0:
        with st.expander("💡 How to get theme analysis data?"):
            st.markdown("""
            #### To get theme analysis data:
        
            1. **Upload Existing Results**
               - Use the file uploader above to load previously saved theme analysis results
            
            2. **Run New Theme Analysis**
               - Go to the 'Concept Annotation' tab 
               - Upload your merged PFD reports file
               - Run a new theme analysis
            """)
            
        return  # Exit the function if no data
    
    # Validate required columns
    required_cols = ["Framework", "Theme"]
    recommended_cols = ["coroner_area", "coroner_name", "year"]
    
    missing_required = [col for col in required_cols if col not in data.columns]
    missing_recommended = [col for col in recommended_cols if col not in data.columns]
    
    if missing_required:
        st.error(f"Missing required columns: {', '.join(missing_required)}")
        return
    
    if missing_recommended:
        st.warning(f"Some recommended columns are missing: {', '.join(missing_recommended)}")
    
    # Data Overview
    st.subheader("Data Overview")
    metrics_col1, metrics_col2, metrics_col3, metrics_col4 = st.columns(4)
    
    with metrics_col1:
        st.metric("Total Theme Identifications", len(data))
    with metrics_col2:
        st.metric("Unique Themes", data["Theme"].nunique())
    
    with metrics_col3:
        if "coroner_area" in data.columns and not data["coroner_area"].isna().all():
            st.metric("Coroner Areas", data["coroner_area"].nunique())
        else:
            st.metric("Coroner Areas", "N/A")
    
    with metrics_col4:
        if "year" in data.columns and not data["year"].isna().all():
            years_count = data["year"].dropna().nunique()
            year_text = f"{years_count}" if years_count > 0 else "N/A"
            st.metric("Years Covered", year_text)
        else:
            st.metric("Years Covered", "N/A")
            
    results_df = data.copy() if data is not None else pd.DataFrame()
    
    #
    
    # Sidebar filters
    # Find the sidebar filter section in the render_theme_analysis_dashboard function 
    # and replace it with this improved version:
    
    # Sidebar filters
    st.sidebar.header("Dashboard Filters")
    
    # Framework filter
    frameworks = ["All"] + sorted(results_df["Framework"].unique().tolist())
    selected_framework = st.sidebar.selectbox("Filter by Framework", frameworks)
    
    # Year filter - Modified to handle single year selection properly
    years = sorted(results_df["year"].dropna().unique().tolist())
    if years:
        min_year, max_year = min(years), max(years)
        
        # If only one year available, provide a checkbox instead of slider
        if min_year == max_year:
            include_year = st.sidebar.checkbox(f"Include year {min_year}", value=True)
            if include_year:
                selected_years = (min_year, max_year)
            else:
                selected_years = None
        else:
            # For multiple years, keep using the slider
            selected_years = st.sidebar.slider(
                "Year Range", min_year, max_year, (min_year, max_year)
            )
    else:
        selected_years = None
    
    # Coroner area filter - MODIFIED: Multi-select instead of single select
    areas = sorted(results_df["coroner_area"].dropna().unique().tolist())
    
    area_options = ["All Areas"] + areas
    # Default to "All Areas" if no specific selection
    area_filter_type = st.sidebar.radio("Coroner Area Filter Type", ["All Areas", "Select Specific Areas"])
    if area_filter_type == "All Areas":
        selected_areas = areas  # Include all areas
    else:
        # Multi-select for specific areas
        selected_areas = st.sidebar.multiselect(
            "Select Areas", 
            options=areas,
            default=None,
            help="Select one or more specific coroner areas to include"
        )
        # If nothing selected, default to all areas
        if not selected_areas:
            st.sidebar.warning("No areas selected. Showing all areas.")
            selected_areas = areas
    
    # Coroner name filter - MODIFIED: Multi-select instead of single select
    names = sorted(results_df["coroner_name"].dropna().unique().tolist())
    name_filter_type = st.sidebar.radio("Coroner Name Filter Type", ["All Coroners", "Select Specific Coroners"])
    if name_filter_type == "All Coroners":
        selected_names = names  # Include all coroner names
    else:
        # Multi-select for specific coroner names
        selected_names = st.sidebar.multiselect(
            "Select Coroners", 
            options=names,
            default=None,
            help="Select one or more specific coroners to include"
        )
        # If nothing selected, default to all names
        if not selected_names:
            st.sidebar.warning("No coroners selected. Showing all coroners.")
            selected_names = names
    
    # Number of top themes to display
    top_n_themes = st.sidebar.slider("Number of Top Themes", 5, 20, 10)
    
    # Confidence filter - MODIFIED: Multi-select instead of minimum
    confidence_levels = ["High", "Medium", "Low"]
    confidence_filter_type = st.sidebar.radio("Confidence Filter Type", ["All Confidence Levels", "Select Specific Levels"])
    if confidence_filter_type == "All Confidence Levels":
        selected_confidence_levels = confidence_levels  # Include all confidence levels
    else:
        # Multi-select for specific confidence levels
        selected_confidence_levels = st.sidebar.multiselect(
            "Select Confidence Levels", 
            options=confidence_levels,
            default=["High", "Medium"],  # Default to high and medium
            help="Select one or more confidence levels to include"
        )
        # If nothing selected, default to all confidence levels
        if not selected_confidence_levels:
            st.sidebar.warning("No confidence levels selected. Showing all levels.")
            selected_confidence_levels = confidence_levels
    
    # Apply filters - UPDATED to handle new multi-select filters
    filtered_df = results_df.copy()
    
    if selected_framework != "All":
        filtered_df = filtered_df[filtered_df["Framework"] == selected_framework]
    
    if selected_years:
        # Handle edge case of single year (where both values are the same)
        if selected_years[0] == selected_years[1]:
            filtered_df = filtered_df[filtered_df["year"] == selected_years[0]]
        else:
            filtered_df = filtered_df[(filtered_df["year"] >= selected_years[0]) & 
                                    (filtered_df["year"] <= selected_years[1])]
    
    # Apply multi-select area filter
    filtered_df = filtered_df[filtered_df["coroner_area"].isin(selected_areas)]
    
    # Apply multi-select coroner name filter
    filtered_df = filtered_df[filtered_df["coroner_name"].isin(selected_names)]
    
    # Apply multi-select confidence level filter
    filtered_df = filtered_df[filtered_df["Confidence"].isin(selected_confidence_levels)]
    
    # Display filter summary
    active_filters = []
    if selected_framework != "All":
        active_filters.append(f"Framework: {selected_framework}")
    if selected_years:
        if selected_years[0] == selected_years[1]:
            active_filters.append(f"Year: {selected_years[0]}")
        else:
            active_filters.append(f"Years: {selected_years[0]}-{selected_years[1]}")
    if area_filter_type == "Select Specific Areas" and selected_areas:
        if len(selected_areas) <= 3:
            active_filters.append(f"Areas: {', '.join(selected_areas)}")
        else:
            active_filters.append(f"Areas: {len(selected_areas)} selected")
    if name_filter_type == "Select Specific Coroners" and selected_names:
        if len(selected_names) <= 3:
            active_filters.append(f"Coroners: {', '.join(selected_names)}")
        else:
            active_filters.append(f"Coroners: {len(selected_names)} selected")
    if confidence_filter_type == "Select Specific Levels" and selected_confidence_levels:
        active_filters.append(f"Confidence: {', '.join(selected_confidence_levels)}")
    
    if active_filters:
        st.info("Active filters: " + " | ".join(active_filters))
    
    if len(filtered_df) == 0:
        st.warning("No data matches the selected filters. Please adjust your filters.")
        return
        
    # Continue with the rest of the dashboard code...
    # Create tabs for different visualizations
    tab1, tab2, tab3, tab4, tab5 = st.tabs([
        "Framework Heatmap", 
        "Theme Distribution", 
        "Temporal Analysis", 
        "Area Comparison",
        "Correlation Analysis"
    ])
    
    # === TAB 1: FRAMEWORK HEATMAP ===
    with tab1:
        st.subheader("Framework Theme Heatmap by Year")
        
        if "year" not in filtered_df.columns or filtered_df["year"].isna().all():
            st.warning("No year data available for temporal analysis.")
        else:
            # Handle special case where we only have one year
            if filtered_df["year"].nunique() == 1:
                st.info(f"Showing data for year {filtered_df['year'].iloc[0]}")
                
                # Create a simplified categorical count visualization for single year
                theme_counts = filtered_df.groupby(['Framework', 'Theme']).size().reset_index(name='Count')
                
                # Sort by framework and count
                theme_counts = theme_counts.sort_values(['Framework', 'Count'], ascending=[True, False])
                
                # Process theme names for better display using improved function
                theme_counts['Display_Theme'] = theme_counts['Theme'].apply(
                    lambda x: improved_truncate_text(x, max_length=40)
                )
                
                # Display as a horizontal bar chart grouped by framework
                fig = px.bar(
                    theme_counts,
                    y='Display_Theme',  # Use formatted theme names
                    x='Count',
                    color='Framework',
                    title=f"Theme Distribution for Year {filtered_df['year'].iloc[0]}",
                    height=max(500, len(theme_counts) * 30),
                    color_discrete_map={
                        "I-SIRch": "orange",
                        "House of Commons": "royalblue",
                        "Extended Analysis": "firebrick"
                    }
                )
                
                fig.update_layout(
                    xaxis_title="Number of Reports",
                    yaxis_title="Theme",
                    yaxis={'categoryorder': 'total ascending'},
                    font=dict(family="Arial, sans-serif", color="white"),
                    paper_bgcolor="rgba(0,0,0,0)",
                    plot_bgcolor="rgba(0,0,0,0)",
                    margin=dict(l=250, r=40, t=80, b=60)  # Increased left margin for theme labels
                )
                
                # Update axes for dark mode
                fig.update_xaxes(
                    title_font=dict(color="white"),
                    tickfont=dict(color="white"),
                    gridcolor="rgba(255,255,255,0.1)"
                )
                
                fig.update_yaxes(
                    title_font=dict(color="white"),
                    tickfont=dict(color="white"),
                    automargin=True  # Enable automargin to ensure labels fit
                )
                
                st.plotly_chart(fig, use_container_width=True)
            else:
                # Regular heatmap code for multiple years
                # Create combined framework:theme field
                filtered_df['Framework_Theme'] = filtered_df['Framework'] + ': ' + filtered_df['Theme']
                
                # Count reports per year (for denominator)
                # Assuming Record ID is the unique identifier for reports
                id_column = 'Record ID' if 'Record ID' in filtered_df.columns else filtered_df.columns[0]
                reports_per_year = filtered_df.groupby('year')[id_column].nunique()
                
                # Count unique report IDs per theme per year
                counts = filtered_df.groupby(['year', 'Framework', 'Framework_Theme'])[id_column].nunique().reset_index()
                counts.columns = ['year', 'Framework', 'Framework_Theme', 'Count']
                
                # Calculate percentages
                counts['Total'] = counts['year'].map(reports_per_year)
                counts['Percentage'] = (counts['Count'] / counts['Total'] * 100).round(1)
                
                # Get frameworks in the filtered data
                frameworks_present = filtered_df['Framework'].unique()
                
                # Get top themes by framework (5 per framework)
                top_themes = []
                for framework in frameworks_present:
                    framework_counts = counts[counts['Framework'] == framework]
                    theme_totals = framework_counts.groupby('Framework_Theme')['Count'].sum().sort_values(ascending=False)
                    top_themes.extend(theme_totals.head(5).index.tolist())
                
                # Filter to top themes
                counts = counts[counts['Framework_Theme'].isin(top_themes)]
                
                # Create pivot table for heatmap
                pivot = counts.pivot_table(
                    index='Framework_Theme',
                    columns='year',
                    values='Percentage',
                    fill_value=0
                )
                
                # Create pivot for counts
                count_pivot = counts.pivot_table(
                    index='Framework_Theme',
                    columns='year',
                    values='Count',
                    fill_value=0
                )
                
                # Sort by framework then by total count
                theme_totals = counts.groupby('Framework_Theme')['Count'].sum()
                theme_frameworks = {theme: theme.split(':')[0] for theme in theme_totals.index}
                
                # Sort first by framework, then by count within framework
                sorted_themes = sorted(
                    theme_totals.index,
                    key=lambda x: (theme_frameworks[x], -theme_totals[x])
                )
                
                # Apply the sort order
                pivot = pivot.reindex(sorted_themes)
                count_pivot = count_pivot.reindex(sorted_themes)
                
                # Create color mapping for frameworks
                framework_colors = {
                    "I-SIRch": "orange",
                    "House of Commons": "royalblue",
                    "Extended Analysis": "firebrick"
                }
                
                # Default colors for any frameworks not specifically mapped
                other_colors = ["forestgreen", "purple", "darkred"]
                for i, framework in enumerate(frameworks_present):
                    if framework not in framework_colors:
                        framework_colors[framework] = other_colors[i % len(other_colors)]
                
                # Create a visually distinctive dataframe for plotting
                # For each theme, create a dict with clean name and framework
                theme_display_data = []
                
                for theme in pivot.index:
                    framework = theme.split(':')[0].strip()
                    theme_name = theme.split(':', 1)[1].strip()
                    
                    # Use improved_truncate_text for line breaking instead of manual handling
                    formatted_theme = improved_truncate_text(theme_name, max_length=40)
                    
                    theme_display_data.append({
                        'original': theme,
                        'clean_name': formatted_theme,
                        'framework': framework,
                        'color': framework_colors[framework]
                    })
                    
                theme_display_df = pd.DataFrame(theme_display_data)
                
                # Add year count labels
                year_labels = [f"{math.floor(year)}<br>n={reports_per_year[year]}" for year in pivot.columns]
                
                # Create heatmap using plotly
                fig = go.Figure()
                
            
                # Add heatmap
                heatmap = go.Heatmap(
                    z=pivot.values,
                    x=year_labels,
                    y=theme_display_df['clean_name'],
                    colorscale=[
                        [0, '#f7fbff'],      # Lightest blue (almost white) for zero values
                        [0.2, '#deebf7'],    # Very light blue
                        [0.4, '#9ecae1'],    # Light blue
                        [0.6, '#4292c6'],    # Medium blue
                        [0.8, '#2171b5'],    # Deep blue
                        [1.0, '#084594']     # Darkest blue
                    ],
                    zmin=0,
                    zmax=min(100, pivot.values.max() * 1.2),  # Cap at 100% or 20% higher than max
                    colorbar=dict(
                        title=dict(text="Percentage (%)", font=dict(color="white", size=12)),
                        tickfont=dict(color="white", size=10),
                        outlinecolor="rgba(255,255,255,0.3)",
                        outlinewidth=1
                    ),
                    hoverongaps=False,
                    text=count_pivot.values.astype(int).astype(str),  # This will show the count in the hover
                    
                    hovertemplate='Year: %{x}<br>Theme: %{y}<br>Percentage: %{z}%<br>Count: %{text}<extra></extra>'
                )
                
                fig.add_trace(heatmap)
                
                # Add count annotations
                for i in range(len(pivot.index)):
                    for j in range(len(pivot.columns)):
                        if pivot.iloc[i, j] > 0:
                            count = count_pivot.iloc[i, j]
                            
                            # Calculate appropriate text color based on cell value
                            bg_intensity = pivot.iloc[i, j] / 100  # Normalize to 0-1
                            text_color = 'white' if bg_intensity > 0.4 else 'black'
                            
                            # Add an annotation with outline for better visibility
                            fig.add_annotation(
                                x=j,
                                y=i,
                                text=f"({math.floor(count)})",
                                font=dict(size=9, color=text_color),
                                showarrow=False,
                                xanchor="center",
                                yanchor="middle",
                                bordercolor="rgba(0,0,0,0.2)",
                                borderwidth=1,
                                borderpad=2
                            )
                
                # Improved framework indicator styling
                for framework, color in framework_colors.items():
                    # Find rows corresponding to this framework
                    framework_rows = theme_display_df[theme_display_df['framework'] == framework]
                    
                    if len(framework_rows) > 0:
                        # Get the indices in the sorted display order
                        indices = framework_rows.index.tolist()
                        min_idx = min(indices)
                        max_idx = max(indices)
                        
                        # Add a colored rectangle with higher contrast
                        fig.add_shape(
                            type="rect",
                            x0=-1.3,  # Further to the left
                            x1=-0.7,  # Wider rectangle
                            y0=min_idx - 0.5,  # Align with the heatmap cells
                            y1=max_idx + 0.5,
                            fillcolor=color,
                            opacity=0.85,  # More visible
                            layer="below",
                            line=dict(width=1, color='rgba(255,255,255,0.5)')  # White border
                        )
                        
                        # Add framework label with black or white text based on background color
                        if len(framework_rows) > 1:  # Only add text if multiple themes in framework
                            # Determine text color (black for light backgrounds, white for dark)
                            text_color = "black" if framework in ["I-SIRch"] else "white"
                            
                            fig.add_annotation(
                                x=-1.0,
                                y=(min_idx + max_idx) / 2,
                                text=framework,
                                showarrow=False,
                                textangle=90,  # Vertical text
                                font=dict(size=12, color=text_color, family="Arial, sans-serif"),
                                xanchor="center",
                                yanchor="middle"
                            )
                
                # Update layout for better readability on dark background
                fig.update_layout(
                    title="Framework Theme Heatmap by Year",
                    font=dict(family="Arial, sans-serif", color="white"),  # White font for dark background
                    title_font=dict(size=16, color="white"),  # Larger title with white color (fixed small size)
                    xaxis_title="Year <br> (number of reports)",
                    yaxis_title="Theme",
                    height=max(650, len(pivot.index) * 35),  # Increased height
                    width=900,  # Set explicit width
                    margin=dict(l=250, r=60, t=80, b=80),  # Increased left margin further
                    paper_bgcolor="rgba(0,0,0,0)",  # Transparent background
                    plot_bgcolor="rgba(0,0,0,0)",  # Transparent background
                    legend=dict(
                        orientation="h",
                        yanchor="bottom",
                        y=1.05,  # Moved up for more space
                        xanchor="center",
                        x=0.5,
                        bgcolor="rgba(50,50,50,0.8)",  # Dark semi-transparent background
                        bordercolor="rgba(255,255,255,0.3)",
                        borderwidth=1,
                        font=dict(color="white")  # White text for legend
                    )
                )
                
                # Set y-axis formatting for dark mode
                fig.update_layout(
                    yaxis=dict(
                        tickmode='array',
                        tickvals=list(range(len(theme_display_df))),
                        ticktext=theme_display_df['clean_name'],
                        tickfont=dict(
                            size=11,
                            color='white'  # Changed to white from black for consistency
                        ),
                        automargin=True  # Added to ensure labels fit properly
                    )
                )
                # Improve x-axis formatting for dark mode
                fig.update_xaxes(
                    tickangle=-0,  # Horizontal labels
                    title_font=dict(size=14, color="white"),  # White color for axis title
                    tickfont=dict(size=12, color="white"),  # White color for tick labels
                    gridcolor="rgba(255,255,255,0.1)"  # Very subtle grid
                )
                
                # Improve y-axis formatting for dark mode
                fig.update_yaxes(
                    title_font=dict(size=14, color="white"),  # White color for axis title
                    tickfont=dict(size=11, color="white"),  # White color for tick labels
                    automargin=True  # Ensure labels fit properly
                )
                
                # Add framework legend
                for i, (framework, color) in enumerate(framework_colors.items()):
                    if framework in frameworks_present:  # Only show legends for frameworks present in data
                        fig.add_trace(go.Scatter(
                            x=[None],
                            y=[None],
                            mode='markers',
                            marker=dict(size=10, color=color),
                            name=framework,
                            showlegend=True
                        ))
                
                # Use st.plotly_chart's config parameter for better sizing
                st.plotly_chart(
                    fig, 
                    use_container_width=True,
                    config={
                        'displayModeBar': True,
                        'responsive': True,
                        'toImageButtonOptions': {
                            'format': 'png',
                            'filename': 'theme_heatmap',
                            'height': 800,
                            'width': 1200,
                            'scale': 2  # Higher resolution
                        }
                    }
                )
                
    # === TAB 2: THEME DISTRIBUTION ===
    with tab2:
        st.subheader("Theme Distribution Analysis")
        
        # Get top themes by count
        theme_counts = filtered_df["Theme"].value_counts().head(top_n_themes)
        
        # Use improved_truncate_text for better label formatting
        formatted_themes = [improved_truncate_text(theme, max_length=40) for theme in theme_counts.index]
        
        # Create a bar chart with formatted theme names
        fig = px.bar(
            x=formatted_themes,
            y=theme_counts.values,
            labels={"x": "Theme", "y": "Count"},
            title="Top 10 Themes by Occurrence",
            height=600,  # Increased height to accommodate multi-line labels
            color_discrete_sequence=['#4287f5']  # Consistent blue color
        )
        
        # Improve layout with better spacing for multi-line text
        fig.update_layout(
            xaxis_title="Theme",
            yaxis_title="Number of Occurrences",
            xaxis={'categoryorder':'total descending'},
            xaxis_tickangle=-30,  # Less extreme angle for better readability with multi-line text
            margin=dict(l=50, r=50, b=150, t=80),  # Increased bottom margin for labels
            bargap=0.2,  # Add some gap between bars
            font=dict(family="Arial, sans-serif", color="white"),
            paper_bgcolor="rgba(0,0,0,0)",
            plot_bgcolor="rgba(0,0,0,0)"
        )
        
        # Update axes for dark mode
        fig.update_xaxes(
            title_font=dict(color="white"),
            tickfont=dict(color="white"),
            gridcolor="rgba(255,255,255,0.1)",
            automargin=True  # Ensure labels fit properly without overlap
        )
        
        fig.update_yaxes(
            title_font=dict(color="white"),
            tickfont=dict(color="white"),
            gridcolor="rgba(255,255,255,0.1)"
        )
        
        st.plotly_chart(fig, use_container_width=True)
    
        # Theme by confidence
        st.subheader("Theme Confidence Breakdown")
        
        # Group by theme and confidence
        theme_confidence = filtered_df.groupby(["Theme", "Confidence"]).size().reset_index(name="Count")
        
        # Filter for top themes only
        top_themes = theme_counts.index.tolist()
        theme_confidence = theme_confidence[theme_confidence["Theme"].isin(top_themes)]
        
        # Create a mapping dictionary for theme display names
        theme_display_map = {theme: improved_truncate_text(theme, max_length=40) for theme in top_themes}
        
        # Apply the formatting to the DataFrame
        theme_confidence["Display_Theme"] = theme_confidence["Theme"].map(theme_display_map)
        
        # Create a grouped bar chart with formatted theme names
        fig = px.bar(
            theme_confidence, 
            x="Display_Theme",  # Use the formatted theme names
            y="Count", 
            color="Confidence",
            barmode="group",
            color_discrete_map={"High": "#4CAF50", "Medium": "#FFC107", "Low": "#F44336"},
            category_orders={
                "Confidence": ["High", "Medium", "Low"],
                "Display_Theme": [theme_display_map[theme] for theme in top_themes]
            },
            title="Confidence Distribution by Theme",
            height=600  # Increased height for better readability
        )
        
        # Improve layout for multi-line labels
        fig.update_layout(
            xaxis_title="Theme",
            yaxis_title="Number of Reports",
            xaxis_tickangle=-30,  # Less extreme angle for better readability
            margin=dict(l=50, r=50, b=150, t=80),  # Increased bottom margin
            legend=dict(
                orientation="h", 
                yanchor="bottom", 
                y=1.02, 
                xanchor="center", 
                x=0.5,
                title=None,
                font=dict(color="white")
            ),
            font=dict(family="Arial, sans-serif", color="white"),
            paper_bgcolor="rgba(0,0,0,0)",
            plot_bgcolor="rgba(0,0,0,0)"
        )
        
        # Update axes for dark mode and ensure labels fit
        fig.update_xaxes(
            title_font=dict(color="white"),
            tickfont=dict(color="white"),
            gridcolor="rgba(255,255,255,0.1)",
            automargin=True  # Ensure labels fit properly without overlap
        )
        
        fig.update_yaxes(
            title_font=dict(color="white"),
            tickfont=dict(color="white"),
            gridcolor="rgba(255,255,255,0.1)"
        )
        
        st.plotly_chart(fig, use_container_width=True)
    
    # === TAB 3: TEMPORAL ANALYSIS ===
    with tab3:
        st.subheader("Temporal Analysis")
        
        if "year" not in filtered_df.columns or filtered_df["year"].isna().all():
            st.warning("No year data available for temporal analysis.")
        else:
            # Create a time series of themes by year
            year_theme_counts = filtered_df.groupby(["year", "Theme"]).size().reset_index(name="Count")
            
            # Filter for top themes only - get top themes by total count
            all_theme_counts = filtered_df["Theme"].value_counts()
            top_themes = all_theme_counts.head(top_n_themes).index.tolist()
           
            year_theme_counts = year_theme_counts[year_theme_counts["Theme"].isin(top_themes)]
            
            # Create a mapping dictionary for formatted theme names
            theme_display_map = {theme: improved_truncate_text(theme, max_length=40) for theme in top_themes}
            
            # Apply the formatting to the DataFrame
            year_theme_counts["Display_Theme"] = year_theme_counts["Theme"].map(theme_display_map)
            
            # Create a line chart - important fix: convert year to string to treat as categorical
            year_theme_counts['year_str'] = year_theme_counts['year'].astype(str)
            year_theme_counts['year_int'] = year_theme_counts['year'].astype(int).astype(str)


            fig = px.line(
                year_theme_counts,
                x="year_int",  # Use string version of year
                y="Count",
                color="Display_Theme",  # Use formatted theme names
                markers=True,
                title="Theme Trends Over Time",
                height=600,  # Increased height
            )
            
            # Improve layout
            fig.update_layout(
                xaxis_title="Year",
                yaxis_title="Number of Occurrences",
                xaxis=dict(
                    type='category',  # Force categorical x-axis
                    tickmode="array",
                    tickvals=sorted(year_theme_counts['year_int'].unique()),
                    ticktext=sorted(year_theme_counts['year_int'].unique()),
                ),
                # Move legend below the chart for more horizontal space and prevent overlap
                legend=dict(
                    orientation="h", 
                    yanchor="top", 
                    y=-0.2,  # Position below the chart
                    xanchor="center", 
                    x=0.5,
                    title=None  # Remove legend title
                ),
                margin=dict(l=50, r=50, b=150, t=80),  # Increase bottom margin for legend
                font=dict(color="white"),
                paper_bgcolor="rgba(0,0,0,0)",
                plot_bgcolor="rgba(0,0,0,0)",
            )
            
            # Update axes for dark mode
            fig.update_xaxes(
                title_font=dict(color="white"),
                tickfont=dict(color="white"),
                gridcolor="rgba(255,255,255,0.1)"
            )
            
            fig.update_yaxes(
                title_font=dict(color="white"),
                tickfont=dict(color="white"),
                gridcolor="rgba(255,255,255,0.1)"
            )
            
            st.plotly_chart(fig, use_container_width=True)
            
            # Heatmap of themes by year
            st.subheader("Theme Prevalence by Year")
            
            # Create a pivot table
            pivot_df = year_theme_counts.pivot(index="Theme", columns="year_str", values="Count").fillna(0)
            
            # Convert to a normalized heatmap (percentage)
            # Calculate the total themes per year
            year_theme_totals = pivot_df.sum(axis=0)
            normalized_pivot = pivot_df.div(year_theme_totals, axis=1) * 100
            
            # Format the theme names for better display
            formatted_themes = [improved_truncate_text(theme, max_length=40) for theme in normalized_pivot.index]
            
            # Create a heatmap - ensure years are in correct order
            year_order = sorted(year_theme_counts['year'].unique())
            year_order_str = [str(y) for y in year_order]
            year_order_int = [int(y) for y in year_order]
            
            fig = px.imshow(
                normalized_pivot[year_order_str],  # Ensure columns are in correct order
                labels=dict(x="Year", y="Theme", color="% of Themes"),
                x=year_order_int,  # Use sorted string years
                y=formatted_themes,  # Use formatted theme names
                color_continuous_scale=[
                    [0, '#f7fbff'],      # Lightest blue (almost white) for zero values
                    [0.2, '#deebf7'],    # Very light blue
                    [0.4, '#9ecae1'],    # Light blue
                    [0.6, '#4292c6'],    # Medium blue
                    [0.8, '#2171b5'],    # Deep blue
                    [1.0, '#084594']     # Darkest blue
                ],
                title="Theme Prevalence by Year (%)",
                height=600,
                aspect="auto",
                text_auto=".1f"  # Show percentage to 1 decimal place
            )
            
            fig.update_layout(
                xaxis=dict(
                    type='category',  # Force categorical x-axis
                    tickmode="array",
                    tickvals=year_order_int,
                    ticktext=year_order_int,
                ),
                margin=dict(l=250, r=50, t=80, b=50),  # Increased left margin for theme labels
                font=dict(color="white"),
                paper_bgcolor="rgba(0,0,0,0)",
                plot_bgcolor="rgba(0,0,0,0)",
            )
            
            # Update axes and colorbar for dark mode
            fig.update_xaxes(
                title_font=dict(color="white"),
                tickfont=dict(color="white"),
                automargin=True  # Ensure labels don't overlap
            )
            
            fig.update_yaxes(
                title_font=dict(color="white"),
                tickfont=dict(color="white"),
                automargin=True  # Ensure y-axis labels fit
            )
            
            fig.update_traces(
                colorbar=dict(
                    title=dict(text="% of Themes", font=dict(color="white")),
                    tickfont=dict(color="white")
                )
            )
            
            st.plotly_chart(fig, use_container_width=True)
    
    # === TAB 4: AREA COMPARISON ===
    with tab4:
        st.subheader("Coroner Area Comparison")
        
        if "coroner_area" not in filtered_df.columns or filtered_df["coroner_area"].isna().all():
            st.warning("No coroner area data available for area comparison.")
        else:
            # Get the top areas by theme count
            area_counts = filtered_df["coroner_area"].value_counts().head(10)
            top_areas = area_counts.index.tolist()
            
            # Format area names for better display
            formatted_areas = [improved_truncate_text(area, max_length=40) for area in area_counts.index]
            
            # Create a mapping for display names
            area_display_map = dict(zip(area_counts.index, formatted_areas))
            
            # Create a bar chart of top areas with formatted names
            fig = px.bar(
                x=formatted_areas,
                y=area_counts.values,
                labels={"x": "Coroner Area", "y": "Count"},
                title="Theme Identifications by Coroner Area",
                height=500,
                color_discrete_sequence=['#ff9f40']  # Orange color for areas
            )
            
            fig.update_layout(
                xaxis_title="Coroner Area",
                yaxis_title="Number of Theme Identifications",
                xaxis_tickangle=-30,  # Less extreme angle for readability
                margin=dict(l=50, r=50, b=150, t=80),  # Increased bottom margin
                font=dict(color="white"),
                paper_bgcolor="rgba(0,0,0,0)",
                plot_bgcolor="rgba(0,0,0,0)",
            )
            
            # Update axes for dark mode and ensure labels fit
            fig.update_xaxes(
                title_font=dict(color="white"),
                tickfont=dict(color="white"),
                gridcolor="rgba(255,255,255,0.1)",
                automargin=True  # Ensure labels fit without overlap
            )
            
            fig.update_yaxes(
                title_font=dict(color="white"),
                tickfont=dict(color="white"),
                gridcolor="rgba(255,255,255,0.1)"
            )
            
            st.plotly_chart(fig, use_container_width=True)
            
            # Multi-area theme comparison
            st.subheader("Theme Distribution Across Top Coroner Areas")
            
            # Calculate total records per area (for normalization)
            area_totals = {}
            for area in top_areas:
                area_totals[area] = len(filtered_df[filtered_df["coroner_area"] == area])
            
            # Get theme distribution for each area
            area_theme_data = []
            
            # Get top themes overall for comparison
            all_theme_counts = filtered_df["Theme"].value_counts()
            top_themes = all_theme_counts.head(top_n_themes).index.tolist()
            
            # Create a mapping for formatted theme names
            theme_display_map = {theme: improved_truncate_text(theme, max_length=40) for theme in top_themes}
            
            for area in top_areas:
                area_df = filtered_df[filtered_df["coroner_area"] == area]
                area_themes = area_df["Theme"].value_counts()
                
                # Calculate percentage for each top theme
                for theme in top_themes:
                    count = area_themes.get(theme, 0)
                    percentage = (count / area_totals[area] * 100) if area_totals[area] > 0 else 0
                    
                    area_theme_data.append({
                        "Coroner Area": area,
                        "Display_Area": area_display_map[area],
                        "Theme": theme,
                        "Display_Theme": theme_display_map[theme],
                        "Count": count,
                        "Percentage": round(percentage, 1)
                    })
            
            area_theme_df = pd.DataFrame(area_theme_data)
            
            # Create heatmap using formatted names
            pivot_df = area_theme_df.pivot(
                index="Display_Area", 
                columns="Display_Theme", 
                values="Percentage"
            ).fillna(0)
            
            # Ensure we have data to display
            if not pivot_df.empty:
                fig = px.imshow(
                    pivot_df,
                    labels=dict(x="Theme", y="Coroner Area", color="Percentage"),
                    x=pivot_df.columns,
                    y=pivot_df.index,
                    color_continuous_scale="YlGnBu",
                    title="Theme Distribution by Coroner Area (%)",
                    height=700,  # Increased height
                    aspect="auto",
                    text_auto=".1f"  # Show to 1 decimal place
                )
                
                fig.update_layout(
                    xaxis_title="Theme",
                    yaxis_title="Coroner Area",
                    xaxis_tickangle=-30,  # Reduce angle
                    coloraxis_colorbar=dict(
                        title=dict(text="% of Cases", font=dict(color="white")),
                        tickfont=dict(color="white")
                    ),
                    margin=dict(l=250, r=70, b=180, t=80),  # Increased margins
                    font=dict(color="white"),
                    paper_bgcolor="rgba(0,0,0,0)",
                    plot_bgcolor="rgba(0,0,0,0)",
                )
                
                # Enable automargin to ensure labels fit
                fig.update_xaxes(automargin=True)
                fig.update_yaxes(automargin=True)
                
                st.plotly_chart(fig, use_container_width=True)
            else:
                st.warning("Not enough data to create area-theme heatmap.")
                
            # Radar chart option for areas
            st.subheader("Theme Radar Comparison")
            
            # Select areas for radar chart
            radar_areas = st.multiselect(
                "Select Areas to Compare (2-5 recommended)",
                options=top_areas,
                default=top_areas[:3] if len(top_areas) >= 3 else top_areas
            )
            
            if radar_areas and len(radar_areas) >= 2:
                # Filter data for selected areas and top themes
                radar_data = area_theme_df[
                    (area_theme_df["Coroner Area"].isin(radar_areas)) & 
                    (area_theme_df["Theme"].isin(top_themes[:8]))  # Limit to 8 themes for readability
                ]
                
                # Create radar chart
                fig = go.Figure()
                
                # Add traces for each area
                for area in radar_areas:
                    area_data = radar_data[radar_data["Coroner Area"] == area]
                    # Sort by theme to ensure consistency
                    area_data = area_data.set_index("Theme").reindex(top_themes[:8]).reset_index()
                    
                    fig.add_trace(go.Scatterpolar(
                        r=area_data["Percentage"],
                        theta=area_data["Display_Theme"],  # Use formatted theme names
                        fill="toself",
                        name=area_display_map.get(area, area)  # Use formatted area names
                    ))
                
                fig.update_layout(
                    polar=dict(
                        radialaxis=dict(
                            visible=True,
                            range=[0, max(radar_data["Percentage"]) * 1.1],
                            tickfont=dict(color="black")
                        ),
                        angularaxis=dict(
                            tickfont=dict(color="white")
                        )
                    ),
                    showlegend=True,
                    legend=dict(font=dict(color="white")),
                    title=dict(
                        text="Theme Distribution Radar Chart",
                        font=dict(color="white")
                    ),
                    height=700,  # Increased height
                    margin=dict(l=80, r=80, t=100, b=80),
                    paper_bgcolor="rgba(0,0,0,0)",
                    plot_bgcolor="rgba(0,0,0,0)",
                )
                
                st.plotly_chart(fig, use_container_width=True)
            else:
                st.info("Please select at least 2 areas for radar comparison.")
            
    # === TAB 5: CORRELATION ANALYSIS ===
    with tab5:
        st.subheader("Theme Correlation Analysis")
        
        # Create correlation explanation
        st.markdown("""
        This analysis reveals relationships between themes. A high correlation suggests that when one theme appears, 
        the other is likely to appear in the same documents as well.
        """)
        
        # Calculate correlation between themes
        # First, pivot the data to get a binary matrix of themes by report
        id_column = 'Record ID' if 'Record ID' in filtered_df.columns else filtered_df.columns[0]
        
        # Create a binary pivot table: 1 if theme exists for a report, 0 otherwise
        theme_pivot = pd.crosstab(
            index=filtered_df[id_column], 
            columns=filtered_df['Theme'],
            values=filtered_df.get('Combined Score', 1),  # Use the score if we want weighted values
            aggfunc='max'  # Take the maximum score for each theme in a report
        ).fillna(0)
        
        # Convert to binary (1 if theme exists, 0 otherwise)
        theme_pivot = (theme_pivot > 0).astype(int)
        
        # Calculate correlation between themes
        theme_corr = theme_pivot.corr()
        
        # Get only the top themes for clarity
        top_theme_corr = theme_corr.loc[top_themes, top_themes]
        
        # Create a mapping dictionary for theme display names
        # for titles to split on two lines
        theme_display_map = {theme: improved_truncate_text(theme, max_length=40) for theme in top_themes}
        # for whole titles- Theme connection network and theme cooccurence table
        theme_display_map2 = {theme: improved_truncate_text(theme, max_length=100) for theme in top_themes}
        # Format column and index labels
        formatted_themes = [theme_display_map[theme] for theme in top_theme_corr.columns]
        def extract_category(theme):
            if "-" in theme:
                return theme.split("-")[0].strip()
            else:
                return "Other"
        
        group_map = {theme: extract_category(theme) for theme in top_themes}
        group_colours = {
            "Jobs/Task": "lightpink",
            "Organisation": "lightcoral",
            "Internal": "steelblue",
            "Person": "palegreen",
            "External": "darkorchid",
            "Other": "mediumseagreen"
        }
        # Create the correlation matrix visualization
        fig_corr_matrix = px.imshow(
            top_theme_corr,
            color_continuous_scale=px.colors.diverging.RdBu_r,  # Red-Blue diverging colorscale
            color_continuous_midpoint=0,
            labels=dict(x="Theme", y="Theme", color="Correlation"),
            title="Theme Correlation Matrix",
            height=800,  # Increased height
            width=850,   # Increased width
            text_auto=".2f",  # Show correlation values with 2 decimal places
            x=formatted_themes,
            y=formatted_themes
        )
        
        # Improved layout with better label positioning
        fig_corr_matrix.update_layout(
            margin=dict(l=200, r=80, b=220, t=80),  # Dramatically increased bottom margin
            font=dict(color="white"),
            paper_bgcolor="rgba(0,0,0,0)",
            plot_bgcolor="rgba(0,0,0,0)",
            xaxis=dict(
                side="bottom",  # Place labels at the bottom
                tickangle=90,   # Vertical text instead of angled
                automargin=True # Auto-adjust margins
            ),
            yaxis=dict(
                automargin=True # Auto-adjust margins
            )
        )
        
        # Update axes for dark mode and ensure labels fit
        fig_corr_matrix.update_xaxes(
            title_font=dict(color="white"),
            tickfont=dict(color="white", size=11),
            gridcolor="rgba(255,255,255,0.1)",
            automargin=True  # Ensure labels fit properly
        )
        
        fig_corr_matrix.update_yaxes(
            title_font=dict(color="white"),
            tickfont=dict(color="white", size=11),
            gridcolor="rgba(255,255,255,0.1)",
            automargin=True  # Ensure labels fit properly
        )
        
        # Update colorbar for dark mode
        fig_corr_matrix.update_traces(
            colorbar=dict(
                title=dict(text="Correlation", font=dict(color="white")),
                tickfont=dict(color="white")
            )
        )
        
        # Display the correlation matrix with a unique key
        st.plotly_chart(fig_corr_matrix, use_container_width=True, key="theme_correlation_matrix")
        
        # Network graph of correlations
        st.subheader("Theme Connection Network")
        
        # Correlation threshold slider
        corr_threshold = st.slider(
            "Correlation Threshold", 
            min_value=0.0, 
            max_value=1.0, 
            value=0.3, 
            step=0.05,
            help="Minimum correlation value to show connections between themes",
            key="correlation_threshold_slider"
        )
        
        # Create network from correlation matrix
        G = nx.Graph()
        
        # Add nodes (themes) with formatted display names
        for theme in top_theme_corr.columns:
            
            G.add_node(theme, display_name=theme)
            
        # Add edges (correlations above threshold)
        for i, theme1 in enumerate(top_theme_corr.columns):
            for j, theme2 in enumerate(top_theme_corr.columns):
                if i < j:  # Only process each pair once
                    correlation = top_theme_corr.loc[theme1, theme2]
                    if correlation >= corr_threshold:
                        G.add_edge(theme1, theme2, weight=correlation)
                        
        
        # Check if we have any edges
        if len(G.edges()) == 0:
            st.warning(f"No connections found with correlation threshold of {corr_threshold}. Try lowering the threshold.")
        else:
            #Pyvis network
            net = Network(height="800px", width = "100%", bgcolor ="#02182B", font_color="white")##added
            central_node = max(G.degree, key=lambda x: x[1])[0]

            radius = 310
            other_nodes = [n for n in G.nodes() if n != central_node]
            angle_step = (2*math.pi) / len(other_nodes)
            positions = {central_node: (400,400)}

            for i, node in enumerate(sorted(other_nodes)):
                angle = i*angle_step
                centre_x, centre_y = positions[central_node]
                x = centre_x + radius * math.cos(angle)
                y = centre_y + radius *math.sin(angle)
                positions[node] = (x,y)

            for node in G.nodes():
                degree = len(list(G.neighbors(node)))
                size = degree * 8 + 6
                display_name = improved_truncate_text(node.split(':')[0] if ':' in node else node, max_length=100)

                neighbors = list(G.neighbors(node))
                connections = [f"{theme_display_map2[neighbor]}\n(r={G[node][neighbor]['weight']:.2f})" for neighbor in neighbors]
                connection_text = "\n".join(connections)
                title = f"{theme_display_map[node]}\nConnections:{len(connections)}\n{connection_text}"
                
                group = group_map.get(node, "Other")
                node_color = group_colours.get(group, "gray")
                x, y = positions[node]

                net.add_node(
                    node,
                    label=display_name,
                    title=title,
                    size=size,
                    color= node_color,
                    x=x,
                    y=y,
                    physics = False
                )
            for edge in G.edges(data=True):
                weight = edge[2]['weight']
                net.add_edge(
                    edge[0], edge[1],
                    value=weight,
                    title=f"r={weight:.2f}",
                    label=f"r={weight:.2f}",
                    color=f"rgba(150,150,150,{weight})"
                )
            
            
            

            
            net.set_options("""
            var options = {
                "edges": {
                    "color": {"inherit": false},
                "font": {
                    "size": 15,
                    "strokeWidth": 2,
                    "align": "middle"
                },
                "smooth": {
                    "type": "continuous",
                    "roundness": 0.2
                }
                },
                "nodes": {
                    "borderWidth": 1,
                    "shape": "dot",
                    "font": {"size": 19},
                    "scaling": {"min": 20, "max": 50}
                },
                "physics": {
                    "enabled": false,
                    "barnesHut": {
                        "gravitationalConstant": -4000,
                        "springLength": 390,
                        "springConstant": 0.03,
                        "centralGravity": 0.1,
                        "damping": 0.1,
                        "avoidOverlap": 1
                    },
                    "minVelocity": 0.75,
                    "stabilization": {
                        "enabled": true,
                        "iterations": 1000,
                        "updateInterval": 25
                    }
                }
            }
                """)
            
            

            net.save_graph("outputs/network.html")

            legend_html = """
            <div style="position:absolute; 
                top:10px; 
                right:10px; 
                background-color:white; 
                font-color: Black;
                border:1px solid #ccc; 
                padding:10px; 
                border-radius:8px;
                font-size : 14px;
                z-index: 9999;
                box-shadow: 2px 2px 10px rgba(0,0,0,0,1);
            ">
                <b>Categories</b><br>
                <div style="color:lightpink;">■ </div><div style = "color:black;">Jobs/Task</div>
                <div style="color:lightcoral;">■ </div><div style = "color:black;"> Organisation</div>
                <div style="color:steelblue;">■ </div><div style = "color:black;">Internal</div>
                <div style="color:palegreen;">■ </div><div style = "color:black;">Person</div>
                <div style="color:darkorchid;">■ </div><div style = "color:black;">External</div>
                <div style="color:mediumseagreen;">■ </div><div style = "color:black;"> Other</div>
            </div>

            """
            # Inject PNG download button and html2canvas script into the HTML
            with open("outputs/network.html", "r", encoding="utf-8") as f:
                html = f.read()

            # Insert download button and script before </body>
            final_html = html.replace("<body>", f"<body>{legend_html}")

           
            with open("network_with_legend.html", "w", encoding="utf-8") as f:
                f.write(final_html)
                
            final_html = final_html.replace(
                "</body>",
                """
                <div style="text-align: center; margin-top: 20px;">
                    <button onclick="downloadPNG()" style="padding: 10px 20px; font-size: 16px;">Download PNG</button>
                </div>

                <script src="https://html2canvas.hertzen.com/dist/html2canvas.min.js"></script>
                <script>
                    function downloadPNG() {
                        const container = document.getElementById("mynetwork");
                        html2canvas(container).then(canvas => {
                            const link = document.createElement("a");
                            link.download = "network_graph.png";
                            link.href = canvas.toDataURL();
                            link.click();
                        });
                }
                </script>
                </body>
                """
            )

            # Load into Streamlit
            components.html(final_html, height=880, scrolling=True)

            #components.html(open("network.html",'r',encoding='utf-8').read(), height = 850, scrolling=False)
            
            # Create a co-occurrence frequency table
            st.subheader("Theme Co-occurrence Table")
            
            # Create a matrix to count co-occurrences
            co_occurrence_matrix = np.zeros((len(top_themes), len(top_themes)))
            
            # Iterate through each document to count co-occurrences
            for doc_id in theme_pivot.index:
                # Get themes present in this document
                doc_themes = theme_pivot.columns[theme_pivot.loc[doc_id] == 1].tolist()
                # Only consider top themes
                doc_themes = [t for t in doc_themes if t in top_themes]
                
                # Count pairs of co-occurring themes
                for i, theme1 in enumerate(doc_themes):
                    idx1 = top_themes.index(theme1)
                    for theme2 in doc_themes:
                        idx2 = top_themes.index(theme2)
                        co_occurrence_matrix[idx1, idx2] += 1
        
            # Create a formatted DataFrame for display in the UI
            display_co_occurrence = pd.DataFrame(
                co_occurrence_matrix,
                index=[theme_display_map2[theme] for theme in top_themes],
                columns=[theme_display_map2[theme] for theme in top_themes]
            )
            
            # Keep original for CSV export
            co_occurrence_df = pd.DataFrame(
                co_occurrence_matrix,
                index=top_themes,
                columns=top_themes
            )
            
            # Display the co-occurrence table with formatted names
            st.dataframe(
                display_co_occurrence,
                use_container_width=True,
                height=400,
                key="co_occurrence_table"
            )
            
            # Add explanation
            st.markdown("""
            This table shows the number of documents where each pair of themes co-occurs. 
            The diagonal represents the total count of each theme.
            """)
    
            # Create a heatmap of the co-occurrence matrix
            fig_cooccur = px.imshow(
                co_occurrence_matrix,
                x=[theme_display_map[theme] for theme in top_themes],
                y=[theme_display_map[theme] for theme in top_themes],
                labels=dict(x="Theme", y="Theme", color="Co-occurrences"),
                title="Theme Co-occurrence Heatmap",
                color_continuous_scale="Viridis",
                text_auto=".0f"  # Show integer values
            )
            
            fig_cooccur.update_layout(
                margin=dict(l=200, r=80, b=220, t=80),
                font=dict(color="white"),
                paper_bgcolor="rgba(0,0,0,0)",
                plot_bgcolor="rgba(0,0,0,0)",
                xaxis=dict(
                    side="bottom",
                    tickangle=90,
                    automargin=True
                ),
                yaxis=dict(
                    automargin=True
                )
            )
            
            # Update axes for dark mode
            fig_cooccur.update_xaxes(
                title_font=dict(color="white"),
                tickfont=dict(color="white", size=11),
                gridcolor="rgba(255,255,255,0.1)",
                automargin=True
            )
            
            fig_cooccur.update_yaxes(
                title_font=dict(color="white"),
                tickfont=dict(color="white", size=11),
                gridcolor="rgba(255,255,255,0.1)",
                automargin=True
            )
            
            # Update colorbar for dark mode
            fig_cooccur.update_traces(
                colorbar=dict(
                    title=dict(text="Co-occurrences", font=dict(color="white")),
                    tickfont=dict(color="white")
                )
            )
            
            # Display the co-occurrence heatmap with a unique key
            
            st.plotly_chart(fig_cooccur, use_container_width=True, key="cooccurrence_heatmap")
        
        # Show detailed data table
        with st.expander("View Detailed Data"):
            st.dataframe(
                filtered_df,
                column_config={
                    "Title": st.column_config.TextColumn("Document Title"),
                    "Framework": st.column_config.TextColumn("Framework"),
                    "Theme": st.column_config.TextColumn("Theme"),
                    "Confidence": st.column_config.TextColumn("Confidence"),
                    "Combined Score": st.column_config.NumberColumn("Score", format="%.3f"),
                    "Matched Keywords": st.column_config.TextColumn("Keywords"),
                    "coroner_name": st.column_config.TextColumn("Coroner Name"),
                    "coroner_area": st.column_config.TextColumn("Coroner Area"),
                    "year": st.column_config.NumberColumn("Year"),
                },
                use_container_width=True,
                key="detailed_data_table"
            )
            
        # Export options
        st.subheader("Export Filtered Data")
        
        # Generate timestamp for filenames
        timestamp = datetime.now().strftime("%Y%m%d_%H%M%S")
        
        # Create columns for download buttons
        col1, col2, col3 = st.columns(3)
        
        with col1:
            # CSV Export
            csv = filtered_df.to_csv(index=False).encode("utf-8")
            st.download_button(
                "📥 Download Filtered Data (CSV)",
                data=csv,
                file_name=f"theme_analysis_export_{timestamp}.csv",
                mime="text/csv",
                key=f"download_csv_{timestamp}",
            )
        
        with col2:
            # Excel Export
            excel_data = export_to_excel(filtered_df)
            st.download_button(
                "📥 Download Filtered Data (Excel)",
                data=excel_data,
                file_name=f"theme_analysis_export_{timestamp}.xlsx",
                mime="application/vnd.openxmlformats-officedocument.spreadsheetml.sheet",
                key=f"download_excel_{timestamp}",
            )
    
        with col3:
            # All Images Export
            try:
                # Get the zip file and image count
                images_zip, image_count = save_dashboard_images_as_zip(filtered_df)

                # Update button text to show number of images
                st.download_button(
                    f"📥 Download {image_count} Visualizations (ZIP)",
                    data=images_zip,
                    file_name=f"theme_analysis_images_{timestamp}.zip",
                    mime="application/zip",
                    key=f"download_images_{timestamp}",
                )
            except Exception as e:
                st.error(f"Error creating visualization zip: {e}")
                logging.error(f"Visualization zip error: {e}", exc_info=True)


def render_analysis_tab(data: pd.DataFrame = None):
    """Render the analysis tab with improved filters, file upload functionality, and analysis sections"""

    # Add file upload section at the top
    uploaded_file = st.file_uploader(
        "Upload CSV or Excel file", 
        type=['csv', 'xlsx'],
        help="Upload previously exported data"
    )
    
    if uploaded_file is not None:
        try:
            if uploaded_file.name.endswith('.csv'):
                data = pd.read_csv(uploaded_file)
            else:
                data = pd.read_excel(uploaded_file)
            
            # Process uploaded data
            data = process_scraped_data(data)
            st.success("File uploaded and processed successfully!")
            
            # Update session state
            st.session_state.uploaded_data = data.copy()
            st.session_state.data_source = 'uploaded'
            st.session_state.current_data = data.copy()
        
        except Exception as e:
            st.error(f"Error uploading file: {str(e)}")
            logging.error(f"File upload error: {e}", exc_info=True)
            return
    
    # Use either uploaded data or passed data
    if data is None:
        data = st.session_state.get('current_data')
    
    if data is None or len(data) == 0:
        st.warning("No data available. Please upload a file or scrape reports first.")
        return
        
    try:
        # Get date range for the data
        min_date = data['date_of_report'].min().date()
        max_date = data['date_of_report'].max().date()
        
        # Filters sidebar
        with st.sidebar:
            st.header("Filters")
            
            # Date Range
            with st.expander("📅 Date Range", expanded=True):
                col1, col2 = st.columns(2)
                with col1:
                    start_date = st.date_input(
                        "From",
                        value=min_date,
                        min_value=min_date,
                        max_value=max_date,
                        key="start_date_filter",
                        format="DD/MM/YYYY"
                    )
                with col2:
                    end_date = st.date_input(
                        "To",
                        value=max_date,
                        min_value=min_date,
                        max_value=max_date,
                        key="end_date_filter",
                        format="DD/MM/YYYY"
                    )
            
            # Document Type Filter
            doc_type = st.multiselect(
                "Document Type",
                ["Report", "Response"],
                default=[],
                key="doc_type_filter",
                help="Filter by document type"
            )
            
            # Reference Number
            ref_numbers = sorted(data['ref'].dropna().unique())
            selected_refs = st.multiselect(
                "Reference Numbers",
                options=ref_numbers,
                key="ref_filter"
            )
            
            # Deceased Name - Changed to dropdown instead of text input
            deceased_names = sorted(set(
                str(name).strip() for name in data['deceased_name'].dropna().unique()
            ))
            selected_deceased = st.multiselect(
                "Deceased Name",
                options=deceased_names,
                key="deceased_filter",
                help="Select one or more deceased names"
            )
            
            # Coroner Name
            # Normalize coroner names for selection and ensure uniqueness
            coroner_names = sorted(set(
                str(name).strip() for name in data['coroner_name'].dropna().unique()
            ))
            selected_coroners = st.multiselect(
                "Coroner Names",
                options=coroner_names,
                key="coroner_filter"
            )
            
            # Coroner Area
            # Normalize coroner areas for selection and ensure uniqueness
            coroner_areas = sorted(set(
                str(area).strip() for area in data['coroner_area'].dropna().unique()
            ))
            selected_areas = st.multiselect(
                "Coroner Areas",
                options=coroner_areas,
                key="areas_filter"
            )
            
            # Categories - Improved handling of both list and string formats
            all_categories = set()
            for cats in data['categories'].dropna():
                if isinstance(cats, list):
                    all_categories.update(str(cat).strip() for cat in cats if cat)
                elif isinstance(cats, str):
                    # Handle comma-separated strings
                    all_categories.update(str(cat).strip() for cat in cats.split(',') if cat)
            
            # Remove any empty strings
            all_categories = {cat for cat in all_categories if cat.strip()}
            
            selected_categories = st.multiselect(
                "Categories",
                options=sorted(all_categories),
                key="categories_filter"
            )
            
            # Reset Filters Button
            if st.button("🔄 Reset Filters"):
                for key in st.session_state:
                    if key.endswith('_filter'):
                        del st.session_state[key]
                st.rerun()

        # Apply filters
        filtered_df = data.copy()

        # Date filter
        if start_date and end_date:
            filtered_df = filtered_df[
                (filtered_df['date_of_report'].dt.date >= start_date) &
                (filtered_df['date_of_report'].dt.date <= end_date)
            ]

        # Document type filter
        if doc_type:
            if "Response" in doc_type and "Report" not in doc_type:
                # Only responses
                filtered_df = filtered_df[filtered_df.apply(is_response, axis=1)]
            elif "Report" in doc_type and "Response" not in doc_type:
                # Only reports
                filtered_df = filtered_df[~filtered_df.apply(is_response, axis=1)]

        # Reference number filter
        if selected_refs:
            filtered_df = filtered_df[filtered_df['ref'].isin(selected_refs)]

        # Deceased name filter - changed to use dropdown selection
        if selected_deceased:
            # Normalize selected deceased names and create a case-insensitive filter
            selected_deceased_norm = [str(name).lower().strip() for name in selected_deceased]
            filtered_df = filtered_df[
                filtered_df['deceased_name'].fillna('').str.lower().apply(
                    lambda x: any(selected_name in x or x in selected_name for selected_name in selected_deceased_norm)
                )
            ]

        # Coroner name filter - case-insensitive partial match
        if selected_coroners:
            # Normalize selected coroners and create a case-insensitive filter
            selected_coroners_norm = [str(name).lower().strip() for name in selected_coroners]
            filtered_df = filtered_df[
                filtered_df['coroner_name'].fillna('').str.lower().apply(
                    lambda x: any(selected_name in x or x in selected_name for selected_name in selected_coroners_norm)
                )
            ]

        # Coroner area filter - case-insensitive partial match
        if selected_areas:
            # Normalize selected areas and create a case-insensitive filter
            selected_areas_norm = [str(area).lower().strip() for area in selected_areas]
            filtered_df = filtered_df[
                filtered_df['coroner_area'].fillna('').str.lower().apply(
                    lambda x: any(selected_area in x or x in selected_area for selected_area in selected_areas_norm)
                )
            ]

        # Categories filter - use the improved filter_by_categories function
        if selected_categories:
            filtered_df = filter_by_categories(filtered_df, selected_categories)

        # Show active filters
        active_filters = []
        if start_date != min_date or end_date != max_date:
            active_filters.append(f"Date: {start_date.strftime('%d/%m/%Y')} to {end_date.strftime('%d/%m/%Y')}")
        if doc_type:
            active_filters.append(f"Document Types: {', '.join(doc_type)}")
        if selected_refs:
            active_filters.append(f"References: {', '.join(selected_refs)}")
        if selected_deceased:
            if len(selected_deceased) <= 3:
                active_filters.append(f"Deceased Names: {', '.join(selected_deceased)}")
            else:
                active_filters.append(f"Deceased Names: {len(selected_deceased)} selected")
        if selected_coroners:
            if len(selected_coroners) <= 3:
                active_filters.append(f"Coroners: {', '.join(selected_coroners)}")
            else:
                active_filters.append(f"Coroners: {len(selected_coroners)} selected")
        if selected_areas:
            if len(selected_areas) <= 3:
                active_filters.append(f"Areas: {', '.join(selected_areas)}")
            else:
                active_filters.append(f"Areas: {len(selected_areas)} selected")
        if selected_categories:
            if len(selected_categories) <= 3:
                active_filters.append(f"Categories: {', '.join(selected_categories)}")
            else:
                active_filters.append(f"Categories: {len(selected_categories)} selected")

        if active_filters:
            st.info("Active filters:\n" + "\n".join(f"• {filter_}" for filter_ in active_filters))

        # Display results
        st.subheader("Results")
        st.write(f"Showing {len(filtered_df)} of {len(data)} reports")

        if len(filtered_df) > 0:
            # Display the dataframe
            st.dataframe(
                filtered_df,
                column_config={
                    "URL": st.column_config.LinkColumn("Report Link"),
                    "date_of_report": st.column_config.DateColumn(
                        "Date of Report",
                        format="DD/MM/YYYY"
                    ),
                    "categories": st.column_config.ListColumn("Categories"),
                    "Document Type": st.column_config.TextColumn(
                        "Document Type",
                        help="Type of document based on PDF filename"
                    )
                },
                hide_index=True
            )

            # Create tabs for different analyses
            st.markdown("---")
            quality_tab, temporal_tab, distribution_tab = st.tabs([
                "📊 Data Quality Analysis",
                "📅 Temporal Analysis", 
                "📍 Distribution Analysis"
            ])

            # Data Quality Analysis Tab
            with quality_tab:
                analyze_data_quality(filtered_df)

            # Temporal Analysis Tab
            with temporal_tab:
                # Timeline of reports
                st.subheader("Reports Timeline")
                plot_timeline(filtered_df)
                
                # Monthly distribution
                st.subheader("Monthly Distribution")
                plot_monthly_distribution(filtered_df)
                
                # Year-over-year comparison
                st.subheader("Year-over-Year Comparison")
                plot_yearly_comparison(filtered_df)
                
                # Seasonal patterns
                st.subheader("Seasonal Patterns")
                seasonal_counts = filtered_df['date_of_report'].dt.month.value_counts().sort_index()
                month_names = ['Jan', 'Feb', 'Mar', 'Apr', 'May', 'Jun', 
                             'Jul', 'Aug', 'Sep', 'Oct', 'Nov', 'Dec']
                fig = px.line(
                    x=month_names,
                    y=[seasonal_counts.get(i, 0) for i in range(1, 13)],
                    markers=True,
                    labels={'x': 'Month', 'y': 'Number of Reports'},
                    title='Seasonal Distribution of Reports'
                )
                st.plotly_chart(fig, use_container_width=True)

            # Distribution Analysis Tab
            with distribution_tab:
                st.subheader("Reports by Category")
                plot_category_distribution(filtered_df)
  
                st.subheader("Reports by Coroner Area")
                plot_coroner_areas(filtered_df)

            # Export options
            st.markdown("---")
            show_export_options(filtered_df, "analysis")

        else:
            st.warning("No reports match your filter criteria. Try adjusting the filters.")

    except Exception as e:
        st.error(f"An error occurred: {str(e)}")
        logging.error(f"Analysis error: {e}", exc_info=True)



def render_topic_modeling_tab(data: pd.DataFrame):
    """Render the topic modeling tab with enhanced visualization options"""
    st.subheader("Topic Modeling Analysis")

    if data is None or len(data) == 0:
        st.warning("No data available. Please scrape or upload data first.")
        return

    with st.sidebar:
        st.subheader("Vectorization Settings")
        vectorizer_type = st.selectbox(
            "Vectorization Method",
            ["tfidf", "bm25", "weighted"],
            help="Choose how to convert text to numerical features",
        )

        # BM25 specific parameters
        if vectorizer_type == "bm25":
            k1 = st.slider(
                "k1 parameter", 0.5, 3.0, 1.5, 0.1, help="Term saturation parameter"
            )
            b = st.slider(
                "b parameter",
                0.0,
                1.0,
                0.75,
                0.05,
                help="Length normalization parameter",
            )

        # Weighted TF-IDF parameters
        elif vectorizer_type == "weighted":
            tf_scheme = st.selectbox(
                "TF Weighting Scheme",
                ["raw", "log", "binary", "augmented"],
                help="How to weight term frequencies",
            )
            idf_scheme = st.selectbox(
                "IDF Weighting Scheme",
                ["smooth", "standard", "probabilistic"],
                help="How to weight inverse document frequencies",
            )

    # Analysis parameters
    st.subheader("Analysis Parameters")
    col1, col2 = st.columns(2)

    with col1:
        num_topics = st.slider(
            "Number of Topics",
            min_value=2,
            max_value=20,
            value=5,
            help="Number of distinct topics to identify",
        )

    with col2:
        max_features = st.slider(
            "Maximum Features",
            min_value=500,
            max_value=5000,
            value=1000,
            help="Maximum number of terms to consider",
        )

    # Get vectorizer parameters
    vectorizer_params = {}
    if vectorizer_type == "bm25":
        vectorizer_params.update({"k1": k1, "b": b})
    elif vectorizer_type == "weighted":
        vectorizer_params.update({"tf_scheme": tf_scheme, "idf_scheme": idf_scheme})

    if st.button("Run Analysis", type="primary"):
        with st.spinner("Performing topic analysis..."):
            try:
                # Create vectorizer
                vectorizer = get_vectorizer(
                    vectorizer_type=vectorizer_type,
                    max_features=max_features,
                    min_df=2,
                    max_df=0.95,
                    **vectorizer_params,
                )

                # Process text data
                docs = data["Content"].fillna("").apply(clean_text_for_modeling)

                # Create document-term matrix
                dtm = vectorizer.fit_transform(docs)
                feature_names = vectorizer.get_feature_names_out()

                # Fit LDA model
                lda = LatentDirichletAllocation(
                    n_components=num_topics, random_state=42, n_jobs=-1
                )

                doc_topics = lda.fit_transform(dtm)

                # Store model results
                st.session_state.topic_model = {
                    "lda": lda,
                    "vectorizer": vectorizer,
                    "feature_names": feature_names,
                    "doc_topics": doc_topics,
                }

                # Display results
                st.success("Topic analysis complete!")

                # Show topic words
                st.subheader("Topic Keywords")
                for idx, topic in enumerate(lda.components_):
                    top_words = [feature_names[i] for i in topic.argsort()[:-11:-1]]
                    st.markdown(f"**Topic {idx+1}:** {', '.join(top_words)}")

                # Display network visualization
                st.subheader("Topic Similarity Network")
                display_topic_network(lda, feature_names)

                # Show topic distribution
                st.subheader("Topic Distribution")
                topic_dist = doc_topics.mean(axis=0)
                topic_df = pd.DataFrame(
                    {
                        "Topic": [f"Topic {i+1}" for i in range(num_topics)],
                        "Proportion": topic_dist,
                    }
                )

                fig = px.bar(
                    topic_df,
                    x="Topic",
                    y="Proportion",
                    title="Topic Distribution Across Documents",
                )
                st.plotly_chart(fig, use_container_width=True)

                # Export options
                st.subheader("Export Results")
                if st.download_button(
                    "Download Topic Analysis Results",
                    data=export_topic_results(
                        lda, vectorizer, feature_names, doc_topics
                    ).encode(),
                    file_name="topic_analysis_results.json",
                    mime="application/json",
                ):
                    st.success("Results downloaded successfully!")

            except Exception as e:
                st.error(f"Error during analysis: {str(e)}")
                logging.error(f"Topic modeling error: {e}", exc_info=True)<|MERGE_RESOLUTION|>--- conflicted
+++ resolved
@@ -390,12 +390,8 @@
         st.session_state.show_clear_success = False
     
 
-    uploaded_reports = st.file_uploader("Upload PFD reports", type="pdf",accept_multiple_files=True, key=st.session_state.file_uploader_key)
-
-<<<<<<< HEAD
-    if uploaded_reports is not None:
-        for uploaded_report in uploaded_reports:
-=======
+    uploaded_report = st.file_uploader("Upload each report individually", type="pdf", key=st.session_state.file_uploader_key)
+
     # Show clear success message if flag is set
     if st.session_state.show_clear_success:
         st.success("Cleared all uploaded reports.")
@@ -403,7 +399,6 @@
 
     if uploaded_report is not None:
         if uploaded_report.name != st.session_state.just_uploaded_filename:
->>>>>>> 0c5f3b8f
             already_uploaded = any(
                 f.name == uploaded_report.name
                 for f in st.session_state.uploaded_reports_files
