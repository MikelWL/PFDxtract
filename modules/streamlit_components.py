--- conflicted
+++ resolved
@@ -531,11 +531,7 @@
         # Page settings AFTER filter search
         row3_col1, row3_col2 = st.columns(2)
         row4_col1, row4_col2 = st.columns(2)
-<<<<<<< HEAD
-        row5 = st.columns(1)
-=======
-        row5_col1 = st.columns(0)
->>>>>>> 7706a847
+        row5_col1 = st.columns(1)
         # Page range row - MOVED to after filter search
         with row3_col1:
             start_page = st.number_input(
@@ -574,15 +570,6 @@
                 key="batch_size",
                 help="Number of pages to process before saving a batch",
             )
-
-<<<<<<< HEAD
-        with row5:
-=======
-        with row5_col1:
->>>>>>> 7706a847
-            include_uploaded = st.checkbox(
-                "Include uploaded report in analysis")
-            st.session_state.include_uploaded = include_uploaded
 
         # Action buttons in a row
         button_col1, button_col2 = st.columns(2)
